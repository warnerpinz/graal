--- conflicted
+++ resolved
@@ -229,18 +229,11 @@
     with Task('Truffle Signature Tests', tasks) as t:
         if t: sigtest(['--check', 'binary'])
     with Task('Truffle UnitTests', tasks) as t:
-<<<<<<< HEAD
         if t: unittest(list(['--suite', 'truffle', '--enable-timing', '--verbose', '--fail-fast']))
-    with Task('Truffle DSL max state bit tests', tasks) as t:
-        if t:
-            _truffle_gate_state_bitwidth_tests()
-=======
-        if t: unittest(['--suite', 'truffle', '--enable-timing', '--verbose', '--fail-fast'])
     if os.getenv('DISABLE_DSL_STATE_BITS_TESTS', 'false').lower() != 'true':
         with Task('Truffle DSL max state bit tests', tasks) as t:
             if t:
                 _truffle_gate_state_bitwidth_tests()
->>>>>>> 83aa8e99
 
 # The Truffle DSL specialization state bit width computation is complicated and
 # rarely used as the default maximum bit width of 32 is rarely exceeded. Therefore
