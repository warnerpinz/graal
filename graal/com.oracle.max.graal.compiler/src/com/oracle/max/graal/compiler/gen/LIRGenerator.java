--- conflicted
+++ resolved
@@ -254,8 +254,6 @@
             }
             if (instr != instr.graph().start()) {
                 walkState(instr, stateAfter);
-            }
-            if (instr instanceof Value) {
                 doRoot((Value) instr);
             }
             if (stateAfter != null) {
@@ -1457,37 +1455,31 @@
                         }
                         resolver.move(operand, operandForPhi(phi));
                     }
-<<<<<<< HEAD
-=======
-                    resolver.dispose();
-
-                    //TODO (gd) remove that later
-                    Node suxFirstInstr = sux.firstInstruction();
-                    if (suxFirstInstr instanceof LoopBegin) {
-                        for (Node n : suxFirstInstr.usages()) {
-                            if (n instanceof LoopCounter) {
-                                LoopCounter counter = (LoopCounter) n;
-                                if (counter.operand().isIllegal()) {
-                                    createResultVariable(counter);
-                                }
-                                if (predIndex == 0) {
-                                    lir.move(operandForInstruction(counter.init()), counter.operand());
-                                } else {
-                                    if (counter.kind == CiKind.Int) {
-                                        this.arithmeticOpInt(IADD, counter.operand(), counter.operand(), operandForInstruction(counter.stride()), CiValue.IllegalValue);
-                                    } else {
-                                        assert counter.kind == CiKind.Long;
-                                        this.arithmeticOpLong(LADD, counter.operand(), counter.operand(), operandForInstruction(counter.stride()));
-                                    }
-                                }
-                            }
+                }
+            }
+        }
+        resolver.dispose();
+        //TODO (gd) remove that later
+        if (merge instanceof LoopBegin) {
+            for (Node usage : merge.usages()) {
+                if (usage instanceof LoopCounter) {
+                    LoopCounter counter = (LoopCounter) usage;
+                    if (counter.operand().isIllegal()) {
+                        createResultVariable(counter);
+                    }
+                    if (nextSuccIndex == 0) { // (gd) nasty
+                        lir.move(operandForInstruction(counter.init()), counter.operand());
+                    } else {
+                        if (counter.kind == CiKind.Int) {
+                            this.arithmeticOpInt(IADD, counter.operand(), counter.operand(), operandForInstruction(counter.stride()), CiValue.IllegalValue);
+                        } else {
+                            assert counter.kind == CiKind.Long;
+                            this.arithmeticOpLong(LADD, counter.operand(), counter.operand(), operandForInstruction(counter.stride()));
                         }
                     }
->>>>>>> 436cb3e9
-                }
-            }
-        }
-        resolver.dispose();
+                }
+            }
+        }
     }
 
     /**
