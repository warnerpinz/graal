/*
 * Copyright (c) 2018, 2019, Oracle and/or its affiliates. All rights reserved.
 * DO NOT ALTER OR REMOVE COPYRIGHT NOTICES OR THIS FILE HEADER.
 *
 * This code is free software; you can redistribute it and/or modify it
 * under the terms of the GNU General Public License version 2 only, as
 * published by the Free Software Foundation.
 *
 * This code is distributed in the hope that it will be useful, but WITHOUT
 * ANY WARRANTY; without even the implied warranty of MERCHANTABILITY or
 * FITNESS FOR A PARTICULAR PURPOSE.  See the GNU General Public License
 * version 2 for more details (a copy is included in the LICENSE file that
 * accompanied this code).
 *
 * You should have received a copy of the GNU General Public License version
 * 2 along with this work; if not, write to the Free Software Foundation,
 * Inc., 51 Franklin St, Fifth Floor, Boston, MA 02110-1301 USA.
 *
 * Please contact Oracle, 500 Oracle Parkway, Redwood Shores, CA 94065 USA
 * or visit www.oracle.com if you need additional information or have any
 * questions.
 */
package com.oracle.truffle.espresso.nodes;

import static com.oracle.truffle.espresso.bytecode.Bytecodes.AALOAD;
import static com.oracle.truffle.espresso.bytecode.Bytecodes.AASTORE;
import static com.oracle.truffle.espresso.bytecode.Bytecodes.ACONST_NULL;
import static com.oracle.truffle.espresso.bytecode.Bytecodes.ALOAD;
import static com.oracle.truffle.espresso.bytecode.Bytecodes.ALOAD_0;
import static com.oracle.truffle.espresso.bytecode.Bytecodes.ALOAD_1;
import static com.oracle.truffle.espresso.bytecode.Bytecodes.ALOAD_2;
import static com.oracle.truffle.espresso.bytecode.Bytecodes.ALOAD_3;
import static com.oracle.truffle.espresso.bytecode.Bytecodes.ANEWARRAY;
import static com.oracle.truffle.espresso.bytecode.Bytecodes.ARETURN;
import static com.oracle.truffle.espresso.bytecode.Bytecodes.ARRAYLENGTH;
import static com.oracle.truffle.espresso.bytecode.Bytecodes.ASTORE;
import static com.oracle.truffle.espresso.bytecode.Bytecodes.ASTORE_0;
import static com.oracle.truffle.espresso.bytecode.Bytecodes.ASTORE_1;
import static com.oracle.truffle.espresso.bytecode.Bytecodes.ASTORE_2;
import static com.oracle.truffle.espresso.bytecode.Bytecodes.ASTORE_3;
import static com.oracle.truffle.espresso.bytecode.Bytecodes.ATHROW;
import static com.oracle.truffle.espresso.bytecode.Bytecodes.BALOAD;
import static com.oracle.truffle.espresso.bytecode.Bytecodes.BASTORE;
import static com.oracle.truffle.espresso.bytecode.Bytecodes.BIPUSH;
import static com.oracle.truffle.espresso.bytecode.Bytecodes.BREAKPOINT;
import static com.oracle.truffle.espresso.bytecode.Bytecodes.CALOAD;
import static com.oracle.truffle.espresso.bytecode.Bytecodes.CASTORE;
import static com.oracle.truffle.espresso.bytecode.Bytecodes.CHECKCAST;
import static com.oracle.truffle.espresso.bytecode.Bytecodes.D2F;
import static com.oracle.truffle.espresso.bytecode.Bytecodes.D2I;
import static com.oracle.truffle.espresso.bytecode.Bytecodes.D2L;
import static com.oracle.truffle.espresso.bytecode.Bytecodes.DADD;
import static com.oracle.truffle.espresso.bytecode.Bytecodes.DALOAD;
import static com.oracle.truffle.espresso.bytecode.Bytecodes.DASTORE;
import static com.oracle.truffle.espresso.bytecode.Bytecodes.DCMPG;
import static com.oracle.truffle.espresso.bytecode.Bytecodes.DCMPL;
import static com.oracle.truffle.espresso.bytecode.Bytecodes.DCONST_0;
import static com.oracle.truffle.espresso.bytecode.Bytecodes.DCONST_1;
import static com.oracle.truffle.espresso.bytecode.Bytecodes.DDIV;
import static com.oracle.truffle.espresso.bytecode.Bytecodes.DLOAD;
import static com.oracle.truffle.espresso.bytecode.Bytecodes.DLOAD_0;
import static com.oracle.truffle.espresso.bytecode.Bytecodes.DLOAD_1;
import static com.oracle.truffle.espresso.bytecode.Bytecodes.DLOAD_2;
import static com.oracle.truffle.espresso.bytecode.Bytecodes.DLOAD_3;
import static com.oracle.truffle.espresso.bytecode.Bytecodes.DMUL;
import static com.oracle.truffle.espresso.bytecode.Bytecodes.DNEG;
import static com.oracle.truffle.espresso.bytecode.Bytecodes.DREM;
import static com.oracle.truffle.espresso.bytecode.Bytecodes.DRETURN;
import static com.oracle.truffle.espresso.bytecode.Bytecodes.DSTORE;
import static com.oracle.truffle.espresso.bytecode.Bytecodes.DSTORE_0;
import static com.oracle.truffle.espresso.bytecode.Bytecodes.DSTORE_1;
import static com.oracle.truffle.espresso.bytecode.Bytecodes.DSTORE_2;
import static com.oracle.truffle.espresso.bytecode.Bytecodes.DSTORE_3;
import static com.oracle.truffle.espresso.bytecode.Bytecodes.DSUB;
import static com.oracle.truffle.espresso.bytecode.Bytecodes.DUP;
import static com.oracle.truffle.espresso.bytecode.Bytecodes.DUP2;
import static com.oracle.truffle.espresso.bytecode.Bytecodes.DUP2_X1;
import static com.oracle.truffle.espresso.bytecode.Bytecodes.DUP2_X2;
import static com.oracle.truffle.espresso.bytecode.Bytecodes.DUP_X1;
import static com.oracle.truffle.espresso.bytecode.Bytecodes.DUP_X2;
import static com.oracle.truffle.espresso.bytecode.Bytecodes.F2D;
import static com.oracle.truffle.espresso.bytecode.Bytecodes.F2I;
import static com.oracle.truffle.espresso.bytecode.Bytecodes.F2L;
import static com.oracle.truffle.espresso.bytecode.Bytecodes.FADD;
import static com.oracle.truffle.espresso.bytecode.Bytecodes.FALOAD;
import static com.oracle.truffle.espresso.bytecode.Bytecodes.FASTORE;
import static com.oracle.truffle.espresso.bytecode.Bytecodes.FCMPG;
import static com.oracle.truffle.espresso.bytecode.Bytecodes.FCMPL;
import static com.oracle.truffle.espresso.bytecode.Bytecodes.FCONST_0;
import static com.oracle.truffle.espresso.bytecode.Bytecodes.FCONST_1;
import static com.oracle.truffle.espresso.bytecode.Bytecodes.FCONST_2;
import static com.oracle.truffle.espresso.bytecode.Bytecodes.FDIV;
import static com.oracle.truffle.espresso.bytecode.Bytecodes.FLOAD;
import static com.oracle.truffle.espresso.bytecode.Bytecodes.FLOAD_0;
import static com.oracle.truffle.espresso.bytecode.Bytecodes.FLOAD_1;
import static com.oracle.truffle.espresso.bytecode.Bytecodes.FLOAD_2;
import static com.oracle.truffle.espresso.bytecode.Bytecodes.FLOAD_3;
import static com.oracle.truffle.espresso.bytecode.Bytecodes.FMUL;
import static com.oracle.truffle.espresso.bytecode.Bytecodes.FNEG;
import static com.oracle.truffle.espresso.bytecode.Bytecodes.FREM;
import static com.oracle.truffle.espresso.bytecode.Bytecodes.FRETURN;
import static com.oracle.truffle.espresso.bytecode.Bytecodes.FSTORE;
import static com.oracle.truffle.espresso.bytecode.Bytecodes.FSTORE_0;
import static com.oracle.truffle.espresso.bytecode.Bytecodes.FSTORE_1;
import static com.oracle.truffle.espresso.bytecode.Bytecodes.FSTORE_2;
import static com.oracle.truffle.espresso.bytecode.Bytecodes.FSTORE_3;
import static com.oracle.truffle.espresso.bytecode.Bytecodes.FSUB;
import static com.oracle.truffle.espresso.bytecode.Bytecodes.GETFIELD;
import static com.oracle.truffle.espresso.bytecode.Bytecodes.GETSTATIC;
import static com.oracle.truffle.espresso.bytecode.Bytecodes.GOTO;
import static com.oracle.truffle.espresso.bytecode.Bytecodes.GOTO_W;
import static com.oracle.truffle.espresso.bytecode.Bytecodes.I2B;
import static com.oracle.truffle.espresso.bytecode.Bytecodes.I2C;
import static com.oracle.truffle.espresso.bytecode.Bytecodes.I2D;
import static com.oracle.truffle.espresso.bytecode.Bytecodes.I2F;
import static com.oracle.truffle.espresso.bytecode.Bytecodes.I2L;
import static com.oracle.truffle.espresso.bytecode.Bytecodes.I2S;
import static com.oracle.truffle.espresso.bytecode.Bytecodes.IADD;
import static com.oracle.truffle.espresso.bytecode.Bytecodes.IALOAD;
import static com.oracle.truffle.espresso.bytecode.Bytecodes.IAND;
import static com.oracle.truffle.espresso.bytecode.Bytecodes.IASTORE;
import static com.oracle.truffle.espresso.bytecode.Bytecodes.ICONST_0;
import static com.oracle.truffle.espresso.bytecode.Bytecodes.ICONST_1;
import static com.oracle.truffle.espresso.bytecode.Bytecodes.ICONST_2;
import static com.oracle.truffle.espresso.bytecode.Bytecodes.ICONST_3;
import static com.oracle.truffle.espresso.bytecode.Bytecodes.ICONST_4;
import static com.oracle.truffle.espresso.bytecode.Bytecodes.ICONST_5;
import static com.oracle.truffle.espresso.bytecode.Bytecodes.ICONST_M1;
import static com.oracle.truffle.espresso.bytecode.Bytecodes.IDIV;
import static com.oracle.truffle.espresso.bytecode.Bytecodes.IFEQ;
import static com.oracle.truffle.espresso.bytecode.Bytecodes.IFGE;
import static com.oracle.truffle.espresso.bytecode.Bytecodes.IFGT;
import static com.oracle.truffle.espresso.bytecode.Bytecodes.IFLE;
import static com.oracle.truffle.espresso.bytecode.Bytecodes.IFLT;
import static com.oracle.truffle.espresso.bytecode.Bytecodes.IFNE;
import static com.oracle.truffle.espresso.bytecode.Bytecodes.IFNONNULL;
import static com.oracle.truffle.espresso.bytecode.Bytecodes.IFNULL;
import static com.oracle.truffle.espresso.bytecode.Bytecodes.IF_ACMPEQ;
import static com.oracle.truffle.espresso.bytecode.Bytecodes.IF_ACMPNE;
import static com.oracle.truffle.espresso.bytecode.Bytecodes.IF_ICMPEQ;
import static com.oracle.truffle.espresso.bytecode.Bytecodes.IF_ICMPGE;
import static com.oracle.truffle.espresso.bytecode.Bytecodes.IF_ICMPGT;
import static com.oracle.truffle.espresso.bytecode.Bytecodes.IF_ICMPLE;
import static com.oracle.truffle.espresso.bytecode.Bytecodes.IF_ICMPLT;
import static com.oracle.truffle.espresso.bytecode.Bytecodes.IF_ICMPNE;
import static com.oracle.truffle.espresso.bytecode.Bytecodes.IINC;
import static com.oracle.truffle.espresso.bytecode.Bytecodes.ILOAD;
import static com.oracle.truffle.espresso.bytecode.Bytecodes.ILOAD_0;
import static com.oracle.truffle.espresso.bytecode.Bytecodes.ILOAD_1;
import static com.oracle.truffle.espresso.bytecode.Bytecodes.ILOAD_2;
import static com.oracle.truffle.espresso.bytecode.Bytecodes.ILOAD_3;
import static com.oracle.truffle.espresso.bytecode.Bytecodes.IMUL;
import static com.oracle.truffle.espresso.bytecode.Bytecodes.INEG;
import static com.oracle.truffle.espresso.bytecode.Bytecodes.INSTANCEOF;
import static com.oracle.truffle.espresso.bytecode.Bytecodes.INVOKEDYNAMIC;
import static com.oracle.truffle.espresso.bytecode.Bytecodes.INVOKEINTERFACE;
import static com.oracle.truffle.espresso.bytecode.Bytecodes.INVOKESPECIAL;
import static com.oracle.truffle.espresso.bytecode.Bytecodes.INVOKESTATIC;
import static com.oracle.truffle.espresso.bytecode.Bytecodes.INVOKEVIRTUAL;
import static com.oracle.truffle.espresso.bytecode.Bytecodes.IOR;
import static com.oracle.truffle.espresso.bytecode.Bytecodes.IREM;
import static com.oracle.truffle.espresso.bytecode.Bytecodes.IRETURN;
import static com.oracle.truffle.espresso.bytecode.Bytecodes.ISHL;
import static com.oracle.truffle.espresso.bytecode.Bytecodes.ISHR;
import static com.oracle.truffle.espresso.bytecode.Bytecodes.ISTORE;
import static com.oracle.truffle.espresso.bytecode.Bytecodes.ISTORE_0;
import static com.oracle.truffle.espresso.bytecode.Bytecodes.ISTORE_1;
import static com.oracle.truffle.espresso.bytecode.Bytecodes.ISTORE_2;
import static com.oracle.truffle.espresso.bytecode.Bytecodes.ISTORE_3;
import static com.oracle.truffle.espresso.bytecode.Bytecodes.ISUB;
import static com.oracle.truffle.espresso.bytecode.Bytecodes.IUSHR;
import static com.oracle.truffle.espresso.bytecode.Bytecodes.IXOR;
import static com.oracle.truffle.espresso.bytecode.Bytecodes.JSR;
import static com.oracle.truffle.espresso.bytecode.Bytecodes.JSR_W;
import static com.oracle.truffle.espresso.bytecode.Bytecodes.L2D;
import static com.oracle.truffle.espresso.bytecode.Bytecodes.L2F;
import static com.oracle.truffle.espresso.bytecode.Bytecodes.L2I;
import static com.oracle.truffle.espresso.bytecode.Bytecodes.LADD;
import static com.oracle.truffle.espresso.bytecode.Bytecodes.LALOAD;
import static com.oracle.truffle.espresso.bytecode.Bytecodes.LAND;
import static com.oracle.truffle.espresso.bytecode.Bytecodes.LASTORE;
import static com.oracle.truffle.espresso.bytecode.Bytecodes.LCMP;
import static com.oracle.truffle.espresso.bytecode.Bytecodes.LCONST_0;
import static com.oracle.truffle.espresso.bytecode.Bytecodes.LCONST_1;
import static com.oracle.truffle.espresso.bytecode.Bytecodes.LDC;
import static com.oracle.truffle.espresso.bytecode.Bytecodes.LDC2_W;
import static com.oracle.truffle.espresso.bytecode.Bytecodes.LDC_W;
import static com.oracle.truffle.espresso.bytecode.Bytecodes.LDIV;
import static com.oracle.truffle.espresso.bytecode.Bytecodes.LLOAD;
import static com.oracle.truffle.espresso.bytecode.Bytecodes.LLOAD_0;
import static com.oracle.truffle.espresso.bytecode.Bytecodes.LLOAD_1;
import static com.oracle.truffle.espresso.bytecode.Bytecodes.LLOAD_2;
import static com.oracle.truffle.espresso.bytecode.Bytecodes.LLOAD_3;
import static com.oracle.truffle.espresso.bytecode.Bytecodes.LMUL;
import static com.oracle.truffle.espresso.bytecode.Bytecodes.LNEG;
import static com.oracle.truffle.espresso.bytecode.Bytecodes.LOOKUPSWITCH;
import static com.oracle.truffle.espresso.bytecode.Bytecodes.LOR;
import static com.oracle.truffle.espresso.bytecode.Bytecodes.LREM;
import static com.oracle.truffle.espresso.bytecode.Bytecodes.LRETURN;
import static com.oracle.truffle.espresso.bytecode.Bytecodes.LSHL;
import static com.oracle.truffle.espresso.bytecode.Bytecodes.LSHR;
import static com.oracle.truffle.espresso.bytecode.Bytecodes.LSTORE;
import static com.oracle.truffle.espresso.bytecode.Bytecodes.LSTORE_0;
import static com.oracle.truffle.espresso.bytecode.Bytecodes.LSTORE_1;
import static com.oracle.truffle.espresso.bytecode.Bytecodes.LSTORE_2;
import static com.oracle.truffle.espresso.bytecode.Bytecodes.LSTORE_3;
import static com.oracle.truffle.espresso.bytecode.Bytecodes.LSUB;
import static com.oracle.truffle.espresso.bytecode.Bytecodes.LUSHR;
import static com.oracle.truffle.espresso.bytecode.Bytecodes.LXOR;
import static com.oracle.truffle.espresso.bytecode.Bytecodes.MONITORENTER;
import static com.oracle.truffle.espresso.bytecode.Bytecodes.MONITOREXIT;
import static com.oracle.truffle.espresso.bytecode.Bytecodes.MULTIANEWARRAY;
import static com.oracle.truffle.espresso.bytecode.Bytecodes.NEW;
import static com.oracle.truffle.espresso.bytecode.Bytecodes.NEWARRAY;
import static com.oracle.truffle.espresso.bytecode.Bytecodes.NOP;
import static com.oracle.truffle.espresso.bytecode.Bytecodes.POP;
import static com.oracle.truffle.espresso.bytecode.Bytecodes.POP2;
import static com.oracle.truffle.espresso.bytecode.Bytecodes.PUTFIELD;
import static com.oracle.truffle.espresso.bytecode.Bytecodes.PUTSTATIC;
import static com.oracle.truffle.espresso.bytecode.Bytecodes.QUICK;
import static com.oracle.truffle.espresso.bytecode.Bytecodes.RET;
import static com.oracle.truffle.espresso.bytecode.Bytecodes.RETURN;
import static com.oracle.truffle.espresso.bytecode.Bytecodes.SALOAD;
import static com.oracle.truffle.espresso.bytecode.Bytecodes.SASTORE;
import static com.oracle.truffle.espresso.bytecode.Bytecodes.SIPUSH;
import static com.oracle.truffle.espresso.bytecode.Bytecodes.SWAP;
import static com.oracle.truffle.espresso.bytecode.Bytecodes.TABLESWITCH;
import static com.oracle.truffle.espresso.bytecode.Bytecodes.WIDE;

import java.util.Arrays;
import java.util.Objects;
import java.util.Set;
import java.util.concurrent.locks.Lock;

import com.oracle.truffle.api.CompilerAsserts;
import com.oracle.truffle.api.CompilerDirectives;
import com.oracle.truffle.api.CompilerDirectives.CompilationFinal;
import com.oracle.truffle.api.CompilerDirectives.TruffleBoundary;
import com.oracle.truffle.api.frame.FrameDescriptor;
import com.oracle.truffle.api.frame.FrameSlot;
import com.oracle.truffle.api.frame.FrameUtil;
import com.oracle.truffle.api.frame.VirtualFrame;
import com.oracle.truffle.api.instrumentation.InstrumentableNode;
import com.oracle.truffle.api.instrumentation.ProbeNode;
import com.oracle.truffle.api.instrumentation.StandardTags.StatementTag;
import com.oracle.truffle.api.instrumentation.Tag;
import com.oracle.truffle.api.nodes.CustomNodeCount;
import com.oracle.truffle.api.nodes.ExplodeLoop;
import com.oracle.truffle.api.nodes.LoopNode;
import com.oracle.truffle.api.nodes.Node;
import com.oracle.truffle.api.source.Source;
import com.oracle.truffle.api.source.SourceSection;
import com.oracle.truffle.api.profiles.BranchProfile;
import com.oracle.truffle.espresso.EspressoLanguage;
import com.oracle.truffle.espresso.bytecode.BytecodeLookupSwitch;
import com.oracle.truffle.espresso.bytecode.BytecodeStream;
import com.oracle.truffle.espresso.bytecode.BytecodeTableSwitch;
import com.oracle.truffle.espresso.bytecode.Bytecodes;
import com.oracle.truffle.espresso.bytecode.MapperBCI;
import com.oracle.truffle.espresso.classfile.BootstrapMethodsAttribute;
import com.oracle.truffle.espresso.classfile.ClassConstant;
import com.oracle.truffle.espresso.classfile.ConstantPool;
import com.oracle.truffle.espresso.classfile.DoubleConstant;
import com.oracle.truffle.espresso.classfile.FloatConstant;
import com.oracle.truffle.espresso.classfile.IntegerConstant;
import com.oracle.truffle.espresso.classfile.InvokeDynamicConstant;
import com.oracle.truffle.espresso.classfile.LineNumberTable;
import com.oracle.truffle.espresso.classfile.LongConstant;
import com.oracle.truffle.espresso.classfile.MethodHandleConstant;
import com.oracle.truffle.espresso.classfile.MethodRefConstant;
import com.oracle.truffle.espresso.classfile.MethodTypeConstant;
import com.oracle.truffle.espresso.classfile.NameAndTypeConstant;
import com.oracle.truffle.espresso.classfile.PoolConstant;
import com.oracle.truffle.espresso.classfile.RuntimeConstantPool;
import com.oracle.truffle.espresso.classfile.StringConstant;
import com.oracle.truffle.espresso.descriptors.Signatures;
import com.oracle.truffle.espresso.descriptors.Symbol;
import com.oracle.truffle.espresso.descriptors.Symbol.Signature;
import com.oracle.truffle.espresso.descriptors.Symbol.Type;
import com.oracle.truffle.espresso.impl.Field;
import com.oracle.truffle.espresso.impl.Klass;
import com.oracle.truffle.espresso.impl.Method;
import com.oracle.truffle.espresso.meta.EspressoError;
import com.oracle.truffle.espresso.meta.ExceptionHandler;
import com.oracle.truffle.espresso.meta.JavaKind;
import com.oracle.truffle.espresso.meta.Meta;
import com.oracle.truffle.espresso.runtime.EspressoContext;
import com.oracle.truffle.espresso.runtime.EspressoException;
import com.oracle.truffle.espresso.runtime.EspressoExitException;
import com.oracle.truffle.espresso.runtime.ReturnAddress;
import com.oracle.truffle.espresso.runtime.StaticObject;
import com.oracle.truffle.espresso.substitutions.Target_java_lang_Thread;
import com.oracle.truffle.espresso.vm.InterpreterToVM;
import com.oracle.truffle.object.DebugCounter;

/**
 * Bytecode interpreter loop.
 *
 *
 * Calling convention uses strict Java primitive types although internally the VM basic types are
 * used with conversions at the boundaries.
 *
 * <h3>Operand stack</h3>
 * <p>
 * The operand stack is implemented in a PE-friendly way, with the {@code top} of the stack index
 * being a local variable. With ad-hoc implementation there's no explicit pop operation. Each
 * bytecode is first processed/executed without growing or shinking the stack and only then the
 * {@code top} of the stack index is adjusted depending on the bytecode stack offset.
 */
public final class BytecodeNode extends EspressoMethodNode implements CustomNodeCount {

    public static final boolean DEBUG_GENERAL = false;
    public static final boolean DEBUG_THROWN = false;
    public static final boolean DEBUG_CATCH = false;

    public static final DebugCounter bcCount = DebugCounter.create("Bytecodes executed");

    static final DebugCounter injectAndCallCount = DebugCounter.create("injectAndCallCount");

    public static final DebugCounter resolveFieldCount = DebugCounter.create("resolveFieldCount");
    public static final DebugCounter resolveKlassCount = DebugCounter.create("resolveKlassCount");
    public static final DebugCounter resolveMethodCount = DebugCounter.create("resolveMethodCount");

    public static final DebugCounter invokeNodes = DebugCounter.create("total invoke nodes");

    @Children private QuickNode[] nodes = QuickNode.EMPTY_ARRAY;

    @CompilationFinal(dimensions = 1) //
    private final FrameSlot[] locals;

    @CompilationFinal(dimensions = 1) //
    private final FrameSlot[] stackSlots;

    @CompilationFinal //
    private final FrameSlot monitorSlot;

    @CompilationFinal private final FrameSlot BCIslot;

    @CompilationFinal(dimensions = 1) //
    private final int[] SOEinfo;

    @CompilationFinal(dimensions = 2) //
    private int[][] JSRbci = null;

    private final BytecodeStream bs;

    @Child private volatile InstrumentationSupport instrumentation;

    private final BranchProfile unbalancedMonitorProfile = BranchProfile.create();

    @TruffleBoundary
    public BytecodeNode(Method method, FrameDescriptor frameDescriptor) {
        super(method);
        CompilerAsserts.neverPartOfCompilation();
        this.bs = new BytecodeStream(method.getCode());
        FrameSlot[] slots = frameDescriptor.getSlots().toArray(new FrameSlot[0]);
<<<<<<< HEAD
        this.locals = Arrays.copyOfRange(slots, 0, method.getMaxLocals());

        this.stackSlots = Arrays.copyOfRange(slots, method.getMaxLocals(), method.getMaxLocals() + method.getMaxStackSize() + method.usesMonitors());
=======
        BCIslot = slots[0];
        int startLocal = 1;
        int lastLocal = startLocal + method.getMaxLocals();
        int lastStack = startLocal + method.getMaxLocals() + method.getMaxStackSize();
        assert (lastLocal - startLocal) == method.getMaxLocals();
        assert (lastStack - lastLocal) == method.getMaxStackSize();
        this.locals = Arrays.copyOfRange(slots, 1, lastLocal);
        this.stackSlots = Arrays.copyOfRange(slots, lastLocal, lastStack);
        if (method.usesMonitors() > 0) {
            monitorSlot = slots[lastStack];
        } else {
            monitorSlot = null;
        }
>>>>>>> e0f6f5bb
        this.SOEinfo = getMethod().getSOEHandlerInfo();
    }

    public BytecodeNode(BytecodeNode copy) {
        this(copy.getMethod(), copy.getRootNode().getFrameDescriptor());
        System.err.println("Copying node for " + getMethod());
    }

    public final SourceSection getSourceSectionAtBCI(int bci) {
        Source s = getSource();
        if (s == null) {
            return null;
        }
        int line = getMethod().getLineNumberTable().getLineNumber(bci);
        return s.createSection(line);
    }

    @ExplodeLoop
    private void initArguments(final VirtualFrame frame) {
        boolean hasReceiver = !getMethod().isStatic();
        int argCount = Signatures.parameterCount(getMethod().getParsedSignature(), false);

        CompilerAsserts.partialEvaluationConstant(argCount);
        CompilerAsserts.partialEvaluationConstant(locals.length);

        Object[] frameArguments = frame.getArguments();
        Object[] arguments;
        if (hasReceiver) {
            arguments = copyOfRange(frameArguments, 1, argCount + 1);
        } else {
            arguments = frameArguments;
        }

        assert arguments.length == argCount;

        int n = 0;
        if (hasReceiver) {
            assert !StaticObject.isEspressoNull(frameArguments[0]) : "null receiver in init arguments !";
            setLocalObject(frame, n, (StaticObject) frameArguments[0]);
            n += JavaKind.Object.getSlotCount();
        }
        for (int i = 0; i < argCount; ++i) {
            JavaKind expectedkind = Signatures.parameterKind(getMethod().getParsedSignature(), i);
            // @formatter:off
            // Checkstyle: stop
            switch (expectedkind) {
                case Boolean : setLocalInt(frame, n, ((boolean) arguments[i]) ? 1 : 0); break;
                case Byte    : setLocalInt(frame, n, ((byte) arguments[i]));            break;
                case Short   : setLocalInt(frame, n, ((short) arguments[i]));           break;
                case Char    : setLocalInt(frame, n, ((char) arguments[i]));            break;
                case Int     : setLocalInt(frame, n, (int) arguments[i]);               break;
                case Float   : setLocalFloat(frame, n, (float) arguments[i]);           break;
                case Long    : setLocalLong(frame, n, (long) arguments[i]);             break;
                case Double  : setLocalDouble(frame, n, (double) arguments[i]);         break;
                case Object  : setLocalObject(frame, n, (StaticObject) arguments[i]);   break;
                default      : throw EspressoError.shouldNotReachHere("unexpected kind");
            }
            // @formatter:on
            // Checkstyle: resume
            n += expectedkind.getSlotCount();
        }
        frame.setInt(BCIslot, 0);
        if (monitorSlot != null) {
            frame.setObject(monitorSlot, new MonitorStack());
        }
    }

    private void setBCI(VirtualFrame frame, int bci) {
        frame.setInt(BCIslot, bci);
    }

    int peekInt(VirtualFrame frame, int slot) {
        return (int) FrameUtil.getLongSafe(frame, stackSlots[slot]);
    }

    // Exposed to InstanceOfNode.
    StaticObject peekObject(VirtualFrame frame, int slot) {
        Object result = FrameUtil.getObjectSafe(frame, stackSlots[slot]);
        assert result instanceof StaticObject;
        return (StaticObject) result;
    }

    /**
     * Read and clear the operand stack slot.
     */
    StaticObject peekAndReleaseObject(VirtualFrame frame, int slot) {
        Object result = FrameUtil.getObjectSafe(frame, stackSlots[slot]);
        // nulls-out the slot, use peekObject to read only
        putObject(frame, slot, null);
        assert result instanceof StaticObject;
        return (StaticObject) result;
    }

    // Boxed value.
    Object peekValue(VirtualFrame frame, int slot) {
        return frame.getValue(stackSlots[slot]);
    }

    float peekFloat(VirtualFrame frame, int slot) {
        return Float.intBitsToFloat((int) FrameUtil.getLongSafe(frame, stackSlots[slot]));
    }

    long peekLong(VirtualFrame frame, int slot) {
        return FrameUtil.getLongSafe(frame, stackSlots[slot]);
    }

    double peekDouble(VirtualFrame frame, int slot) {
        return Double.longBitsToDouble(FrameUtil.getLongSafe(frame, stackSlots[slot]));
    }

    /**
     * Read and clear the operand stack slot.
     */
    private Object peekAndReleaseReturnAddressOrObject(VirtualFrame frame, int slot) {
        Object result = FrameUtil.getObjectSafe(frame, stackSlots[slot]);
        putObjectOrReturnAddress(frame, slot, null);
        assert result instanceof StaticObject || result instanceof ReturnAddress;
        return result;
    }

    private void putReturnAddress(VirtualFrame frame, int slot, int targetBCI) {
        frame.setObject(stackSlots[slot], ReturnAddress.create(targetBCI));
    }

    void putObject(VirtualFrame frame, int slot, StaticObject value) {
        frame.setObject(stackSlots[slot], value);
    }

    private void putObjectOrReturnAddress(VirtualFrame frame, int slot, Object value) {
        assert value instanceof StaticObject || value instanceof ReturnAddress || value == null;
        frame.setObject(stackSlots[slot], value);
    }

    void putInt(VirtualFrame frame, int slot, int value) {
        frame.setLong(stackSlots[slot], value);
    }

    void putFloat(VirtualFrame frame, int slot, float value) {
        frame.setLong(stackSlots[slot], Float.floatToRawIntBits(value));
    }

    void putLong(VirtualFrame frame, int slot, long value) {
        // frame.setObject(stackSlots[slot], StaticObject.NULL);
        frame.setLong(stackSlots[slot + 1], value);
    }

    void putDouble(VirtualFrame frame, int slot, double value) {
        // frame.setObject(stackSlots[slot], StaticObject.NULL);
        frame.setLong(stackSlots[slot + 1], Double.doubleToRawLongBits(value));
    }

    // region Local accessors

    private void setLocalObject(VirtualFrame frame, int slot, StaticObject value) {
        frame.setObject(locals[slot], value);
    }

    private void setLocalObjectOrReturnAddress(VirtualFrame frame, int slot, Object value) {
        frame.setObject(locals[slot], value);
    }

    private void setLocalInt(VirtualFrame frame, int slot, int value) {
        frame.setLong(locals[slot], value);
    }

    private void setLocalFloat(VirtualFrame frame, int slot, float value) {
        frame.setLong(locals[slot], Float.floatToRawIntBits(value));
    }

    private void setLocalLong(VirtualFrame frame, int slot, long value) {
        frame.setLong(locals[slot], value);
    }

    private void setLocalDouble(VirtualFrame frame, int slot, double value) {
        frame.setLong(locals[slot], Double.doubleToRawLongBits(value));
    }

    private int getLocalInt(VirtualFrame frame, int slot) {
        return (int) FrameUtil.getLongSafe(frame, locals[slot]);
    }

    private StaticObject getLocalObject(VirtualFrame frame, int slot) {
        Object result = FrameUtil.getObjectSafe(frame, locals[slot]);
        assert result instanceof StaticObject;
        return (StaticObject) result;
    }

    private int getLocalReturnAddress(VirtualFrame frame, int slot) {
        Object result = FrameUtil.getObjectSafe(frame, locals[slot]);
        assert result instanceof ReturnAddress;
        return ((ReturnAddress) result).getBci();
    }

    private float getLocalFloat(VirtualFrame frame, int slot) {
        return Float.intBitsToFloat((int) FrameUtil.getLongSafe(frame, locals[slot]));
    }

    private long getLocalLong(VirtualFrame frame, int slot) {
        return FrameUtil.getLongSafe(frame, locals[slot]);
    }

    private double getLocalDouble(VirtualFrame frame, int slot) {
        return Double.longBitsToDouble(FrameUtil.getLongSafe(frame, locals[slot]));
    }

    // region Local accessors

    @Override
    @SuppressWarnings("unchecked")
    @ExplodeLoop(kind = ExplodeLoop.LoopExplosionKind.MERGE_EXPLODE)
    public Object execute(VirtualFrame frame) {

        int curBCI = 0;
        int top = 0;
        initArguments(frame);
        InstrumentationSupport instrument = this.instrumentation;
        int statementIndex = -1;
        int nextStatementIndex = 0;

        loop: while (true) {
            int curOpcode;
            bcCount.inc();
            try {
                curOpcode = bs.currentBC(curBCI);
                CompilerAsserts.partialEvaluationConstant(top);
                CompilerAsserts.partialEvaluationConstant(curBCI);
                CompilerAsserts.partialEvaluationConstant(curOpcode);
                CompilerAsserts.partialEvaluationConstant(statementIndex);
                CompilerAsserts.partialEvaluationConstant(nextStatementIndex);

                if (instrument != null) {
                    instrument.notifyStatement(frame, statementIndex, nextStatementIndex);
                    statementIndex = nextStatementIndex;
                }

                // @formatter:off
                // Checkstyle: stop
                try {
                    switchLabel:
                    switch (curOpcode) {
                        case NOP:
                            break;
                        case ACONST_NULL:
                            putObject(frame, top, StaticObject.NULL);
                            break;

                        case ICONST_M1: // fall through
                        case ICONST_0: // fall through
                        case ICONST_1: // fall through
                        case ICONST_2: // fall through
                        case ICONST_3: // fall through
                        case ICONST_4: // fall through
                        case ICONST_5:
                            putInt(frame, top, curOpcode - ICONST_0);
                            break;

                        case LCONST_0: // fall through
                        case LCONST_1:
                            putLong(frame, top, curOpcode - LCONST_0);
                            break;

                        case FCONST_0: // fall through
                        case FCONST_1: // fall through
                        case FCONST_2:
                            putFloat(frame, top, curOpcode - FCONST_0);
                            break;

                        case DCONST_0: // fall through
                        case DCONST_1:
                            putDouble(frame, top, curOpcode - DCONST_0);
                            break;

                        case BIPUSH:
                            putInt(frame, top, bs.readByte(curBCI));
                            break;
                        case SIPUSH:
                            putInt(frame, top, bs.readShort(curBCI));
                            break;
                        case LDC: // fall through
                        case LDC_W: // fall through
                        case LDC2_W:
                            putPoolConstant(frame, top, bs.readCPI(curBCI), curOpcode);
                            break;

                        case ILOAD:
                            putInt(frame, top, getLocalInt(frame, bs.readLocalIndex(curBCI)));
                            break;
                        case LLOAD:
                            putLong(frame, top, getLocalLong(frame, bs.readLocalIndex(curBCI)));
                            break;
                        case FLOAD:
                            putFloat(frame, top, getLocalFloat(frame, bs.readLocalIndex(curBCI)));
                            break;
                        case DLOAD:
                            putDouble(frame, top, getLocalDouble(frame, bs.readLocalIndex(curBCI)));
                            break;
                        case ALOAD:
                            putObject(frame, top, getLocalObject(frame, bs.readLocalIndex(curBCI)));
                            break;

                        case ILOAD_0: // fall through
                        case ILOAD_1: // fall through
                        case ILOAD_2: // fall through
                        case ILOAD_3:
                            putInt(frame, top, getLocalInt(frame, curOpcode - ILOAD_0));
                            break;
                        case LLOAD_0: // fall through
                        case LLOAD_1: // fall through
                        case LLOAD_2: // fall through
                        case LLOAD_3:
                            putLong(frame, top, getLocalLong(frame, curOpcode - LLOAD_0));
                            break;
                        case FLOAD_0: // fall through
                        case FLOAD_1: // fall through
                        case FLOAD_2: // fall through
                        case FLOAD_3:
                            putFloat(frame, top, getLocalFloat(frame, curOpcode - FLOAD_0));
                            break;
                        case DLOAD_0: // fall through
                        case DLOAD_1: // fall through
                        case DLOAD_2: // fall through
                        case DLOAD_3:
                            putDouble(frame, top, getLocalDouble(frame, curOpcode - DLOAD_0));
                            break;
                        case ALOAD_0: // fall through
                        case ALOAD_1: // fall through
                        case ALOAD_2: // fall through
                        case ALOAD_3:
                            putObject(frame, top, getLocalObject(frame, curOpcode - ALOAD_0));
                            break;

                        case IALOAD:
                            putInt(frame, top - 2, getInterpreterToVM().getArrayInt(peekInt(frame, top - 1), nullCheck(peekAndReleaseObject(frame, top - 2))));
                            break;
                        case LALOAD:
                            putLong(frame, top - 2, getInterpreterToVM().getArrayLong(peekInt(frame, top - 1), nullCheck(peekAndReleaseObject(frame, top - 2))));
                            break;
                        case FALOAD:
                            putFloat(frame, top - 2, getInterpreterToVM().getArrayFloat(peekInt(frame, top - 1), nullCheck(peekAndReleaseObject(frame, top - 2))));
                            break;
                        case DALOAD:
                            putDouble(frame, top - 2, getInterpreterToVM().getArrayDouble(peekInt(frame, top - 1), nullCheck(peekAndReleaseObject(frame, top - 2))));
                            break;
                        case AALOAD:
                            putObject(frame, top - 2, getInterpreterToVM().getArrayObject(peekInt(frame, top - 1), nullCheck(peekAndReleaseObject(frame, top - 2))));
                            break;
                        case BALOAD:
                            putInt(frame, top - 2, getInterpreterToVM().getArrayByte(peekInt(frame, top - 1), nullCheck(peekAndReleaseObject(frame, top - 2))));
                            break;
                        case CALOAD:
                            putInt(frame, top - 2, getInterpreterToVM().getArrayChar(peekInt(frame, top - 1), nullCheck(peekAndReleaseObject(frame, top - 2))));
                            break;
                        case SALOAD:
                            putInt(frame, top - 2, getInterpreterToVM().getArrayShort(peekInt(frame, top - 1), nullCheck(peekAndReleaseObject(frame, top - 2))));
                            break;

                        case ISTORE:
                            setLocalInt(frame, bs.readLocalIndex(curBCI), peekInt(frame, top - 1));
                            break;
                        case LSTORE:
                            setLocalLong(frame, bs.readLocalIndex(curBCI), peekLong(frame, top - 1));
                            break;
                        case FSTORE:
                            setLocalFloat(frame, bs.readLocalIndex(curBCI), peekFloat(frame, top - 1));
                            break;
                        case DSTORE:
                            setLocalDouble(frame, bs.readLocalIndex(curBCI), peekDouble(frame, top - 1));
                            break;
                        case ASTORE:
                            setLocalObjectOrReturnAddress(frame, bs.readLocalIndex(curBCI), peekAndReleaseReturnAddressOrObject(frame, top - 1));
                            break;

                        case ISTORE_0: // fall through
                        case ISTORE_1: // fall through
                        case ISTORE_2: // fall through
                        case ISTORE_3:
                            setLocalInt(frame, curOpcode - ISTORE_0, peekInt(frame, top - 1));
                            break;
                        case LSTORE_0: // fall through
                        case LSTORE_1: // fall through
                        case LSTORE_2: // fall through
                        case LSTORE_3:
                            setLocalLong(frame, curOpcode - LSTORE_0, peekLong(frame, top - 1));
                            break;
                        case FSTORE_0: // fall through
                        case FSTORE_1: // fall through
                        case FSTORE_2: // fall through
                        case FSTORE_3:
                            setLocalFloat(frame, curOpcode - FSTORE_0, peekFloat(frame, top - 1));
                            break;
                        case DSTORE_0: // fall through
                        case DSTORE_1: // fall through
                        case DSTORE_2: // fall through
                        case DSTORE_3:
                            setLocalDouble(frame, curOpcode - DSTORE_0, peekDouble(frame, top - 1));
                            break;
                        case ASTORE_0: // fall through
                        case ASTORE_1: // fall through
                        case ASTORE_2: // fall through
                        case ASTORE_3:
                            setLocalObjectOrReturnAddress(frame, curOpcode - ASTORE_0, peekAndReleaseReturnAddressOrObject(frame, top - 1));
                            break;

                        case IASTORE:
                            getInterpreterToVM().setArrayInt(peekInt(frame, top - 1), peekInt(frame, top - 2), nullCheck(peekAndReleaseObject(frame, top - 3)));
                            break;
                        case LASTORE:
                            getInterpreterToVM().setArrayLong(peekLong(frame, top - 1), peekInt(frame, top - 3), nullCheck(peekAndReleaseObject(frame, top - 4)));
                            break;
                        case FASTORE:
                            getInterpreterToVM().setArrayFloat(peekFloat(frame, top - 1), peekInt(frame, top - 2), nullCheck(peekAndReleaseObject(frame, top - 3)));
                            break;
                        case DASTORE:
                            getInterpreterToVM().setArrayDouble(peekDouble(frame, top - 1), peekInt(frame, top - 3), nullCheck(peekAndReleaseObject(frame, top - 4)));
                            break;
                        case AASTORE:
                            getInterpreterToVM().setArrayObject(peekAndReleaseObject(frame, top - 1), peekInt(frame, top - 2), nullCheck(peekAndReleaseObject(frame, top - 3)));
                            break;
                        case BASTORE:
                            getInterpreterToVM().setArrayByte((byte) peekInt(frame, top - 1), peekInt(frame, top - 2), nullCheck(peekAndReleaseObject(frame, top - 3)));
                            break;
                        case CASTORE:
                            getInterpreterToVM().setArrayChar((char) peekInt(frame, top - 1), peekInt(frame, top - 2), nullCheck(peekAndReleaseObject(frame, top - 3)));
                            break;
                        case SASTORE:
                            getInterpreterToVM().setArrayShort((short) peekInt(frame, top - 1), peekInt(frame, top - 2), nullCheck(peekAndReleaseObject(frame, top - 3)));
                            break;

                        case POP2:
                            putObject(frame, top - 1, null);
                            putObject(frame, top - 2, null);
                            break;
                        case POP:
                            putObject(frame, top - 1, null);
                            break;

                        // TODO(peterssen): Stack shuffling is expensive.
                        case DUP:
                            dup1(frame, top);
                            break;
                        case DUP_X1:
                            dupx1(frame, top);
                            break;
                        case DUP_X2:
                            dupx2(frame, top);
                            break;
                        case DUP2:
                            dup2(frame, top);
                            break;
                        case DUP2_X1:
                            dup2x1(frame, top);
                            break;
                        case DUP2_X2:
                            dup2x2(frame, top);
                            break;
                        case SWAP:
                            swapSingle(frame, top);
                            break;

                        case IADD:
                            putInt(frame, top - 2, peekInt(frame, top - 1) + peekInt(frame, top - 2));
                            break;
                        case LADD:
                            putLong(frame, top - 4, peekLong(frame, top - 1) + peekLong(frame, top - 3));
                            break;
                        case FADD:
                            putFloat(frame, top - 2, peekFloat(frame, top - 1) + peekFloat(frame, top - 2));
                            break;
                        case DADD:
                            putDouble(frame, top - 4, peekDouble(frame, top - 1) + peekDouble(frame, top - 3));
                            break;

                        case ISUB:
                            putInt(frame, top - 2, -peekInt(frame, top - 1) + peekInt(frame, top - 2));
                            break;
                        case LSUB:
                            putLong(frame, top - 4, -peekLong(frame, top - 1) + peekLong(frame, top - 3));
                            break;
                        case FSUB:
                            putFloat(frame, top - 2, -peekFloat(frame, top - 1) + peekFloat(frame, top - 2));
                            break;
                        case DSUB:
                            putDouble(frame, top - 4, -peekDouble(frame, top - 1) + peekDouble(frame, top - 3));
                            break;

                        case IMUL:
                            putInt(frame, top - 2, peekInt(frame, top - 1) * peekInt(frame, top - 2));
                            break;
                        case LMUL:
                            putLong(frame, top - 4, peekLong(frame, top - 1) * peekLong(frame, top - 3));
                            break;
                        case FMUL:
                            putFloat(frame, top - 2, peekFloat(frame, top - 1) * peekFloat(frame, top - 2));
                            break;
                        case DMUL:
                            putDouble(frame, top - 4, peekDouble(frame, top - 1) * peekDouble(frame, top - 3));
                            break;

                        case IDIV:
                            putInt(frame, top - 2, divInt(checkNonZero(peekInt(frame, top - 1)), peekInt(frame, top - 2)));
                            break;
                        case LDIV:
                            putLong(frame, top - 4, divLong(checkNonZero(peekLong(frame, top - 1)), peekLong(frame, top - 3)));
                            break;
                        case FDIV:
                            putFloat(frame, top - 2, divFloat(peekFloat(frame, top - 1), peekFloat(frame, top - 2)));
                            break;
                        case DDIV:
                            putDouble(frame, top - 4, divDouble(peekDouble(frame, top - 1), peekDouble(frame, top - 3)));
                            break;

                        case IREM:
                            putInt(frame, top - 2, remInt(checkNonZero(peekInt(frame, top - 1)), peekInt(frame, top - 2)));
                            break;
                        case LREM:
                            putLong(frame, top - 4, remLong(checkNonZero(peekLong(frame, top - 1)), peekLong(frame, top - 3)));
                            break;
                        case FREM:
                            putFloat(frame, top - 2, remFloat(peekFloat(frame, top - 1), peekFloat(frame, top - 2)));
                            break;
                        case DREM:
                            putDouble(frame, top - 4, remDouble(peekDouble(frame, top - 1), peekDouble(frame, top - 3)));
                            break;

                        case INEG:
                            putInt(frame, top - 1, -peekInt(frame, top - 1));
                            break;
                        case LNEG:
                            putLong(frame, top - 2, -peekLong(frame, top - 1));
                            break;
                        case FNEG:
                            putFloat(frame, top - 1, -peekFloat(frame, top - 1));
                            break;
                        case DNEG:
                            putDouble(frame, top - 2, -peekDouble(frame, top - 1));
                            break;

                        case ISHL:
                            putInt(frame, top - 2, shiftLeftInt(peekInt(frame, top - 1), peekInt(frame, top - 2)));
                            break;
                        case LSHL:
                            putLong(frame, top - 3, shiftLeftLong(peekInt(frame, top - 1), peekLong(frame, top - 2)));
                            break;
                        case ISHR:
                            putInt(frame, top - 2, shiftRightSignedInt(peekInt(frame, top - 1), peekInt(frame, top - 2)));
                            break;
                        case LSHR:
                            putLong(frame, top - 3, shiftRightSignedLong(peekInt(frame, top - 1), peekLong(frame, top - 2)));
                            break;
                        case IUSHR:
                            putInt(frame, top - 2, shiftRightUnsignedInt(peekInt(frame, top - 1), peekInt(frame, top - 2)));
                            break;
                        case LUSHR:
                            putLong(frame, top - 3, shiftRightUnsignedLong(peekInt(frame, top - 1), peekLong(frame, top - 2)));
                            break;

                        case IAND:
                            putInt(frame, top - 2, peekInt(frame, top - 1) & peekInt(frame, top - 2));
                            break;
                        case LAND:
                            putLong(frame, top - 4, peekLong(frame, top - 1) & peekLong(frame, top - 3));
                            break;

                        case IOR:
                            putInt(frame, top - 2, peekInt(frame, top - 1) | peekInt(frame, top - 2));
                            break;
                        case LOR:
                            putLong(frame, top - 4, peekLong(frame, top - 1) | peekLong(frame, top - 3));
                            break;

                        case IXOR:
                            putInt(frame, top - 2, peekInt(frame, top - 1) ^ peekInt(frame, top - 2));
                            break;
                        case LXOR:
                            putLong(frame, top - 4, peekLong(frame, top - 1) ^ peekLong(frame, top - 3));
                            break;

                        case IINC:
                            setLocalInt(frame, bs.readLocalIndex(curBCI), getLocalInt(frame, bs.readLocalIndex(curBCI)) + bs.readIncrement(curBCI));
                            break;

                        case I2L:
                            putLong(frame, top - 1, peekInt(frame, top - 1));
                            break;
                        case I2F:
                            putFloat(frame, top - 1, peekInt(frame, top - 1));
                            break;
                        case I2D:
                            putDouble(frame, top - 1, peekInt(frame, top - 1));
                            break;

                        case L2I:
                            putInt(frame, top - 2, (int) peekLong(frame, top - 1));
                            break;
                        case L2F:
                            putFloat(frame, top - 2, peekLong(frame, top - 1));
                            break;
                        case L2D:
                            putDouble(frame, top - 2, peekLong(frame, top - 1));
                            break;

                        case F2I:
                            putInt(frame, top - 1, (int) peekFloat(frame, top - 1));
                            break;
                        case F2L:
                            putLong(frame, top - 1, (long) peekFloat(frame, top - 1));
                            break;
                        case F2D:
                            putDouble(frame, top - 1, peekFloat(frame, top - 1));
                            break;

                        case D2I:
                            putInt(frame, top - 2, (int) peekDouble(frame, top - 1));
                            break;
                        case D2L:
                            putLong(frame, top - 2, (long) peekDouble(frame, top - 1));
                            break;
                        case D2F:
                            putFloat(frame, top - 2, (float) peekDouble(frame, top - 1));
                            break;

                        case I2B:
                            putInt(frame, top - 1, (byte) peekInt(frame, top - 1));
                            break;
                        case I2C:
                            putInt(frame, top - 1, (char) peekInt(frame, top - 1));
                            break;
                        case I2S:
                            putInt(frame, top - 1, (short) peekInt(frame, top - 1));
                            break;

                        case LCMP:
                            putInt(frame, top - 4, compareLong(peekLong(frame, top - 1), peekLong(frame, top - 3)));
                            break;
                        case FCMPL:
                            putInt(frame, top - 2, compareFloatLess(peekFloat(frame, top - 1), peekFloat(frame, top - 2)));
                            break;
                        case FCMPG:
                            putInt(frame, top - 2, compareFloatGreater(peekFloat(frame, top - 1), peekFloat(frame, top - 2)));
                            break;
                        case DCMPL:
                            putInt(frame, top - 4, compareDoubleLess(peekDouble(frame, top - 1), peekDouble(frame, top - 3)));
                            break;
                        case DCMPG:
                            putInt(frame, top - 4, compareDoubleGreater(peekDouble(frame, top - 1), peekDouble(frame, top - 3)));
                            break;

                        case IFEQ: // fall through
                        case IFNE: // fall through
                        case IFLT: // fall through
                        case IFGE: // fall through
                        case IFGT: // fall through
                        case IFLE: // fall through
                        case IF_ICMPEQ: // fall through
                        case IF_ICMPNE: // fall through
                        case IF_ICMPLT: // fall through
                        case IF_ICMPGE: // fall through
                        case IF_ICMPGT: // fall through
                        case IF_ICMPLE: // fall through
                        case IF_ACMPEQ: // fall through
                        case IF_ACMPNE: // fall through

                            // TODO(peterssen): Order shuffled.
                        case GOTO: // fall through
                        case GOTO_W: // fall through
                        case IFNULL: // fall through
                        case IFNONNULL:
                            // @formatter:on
                            // Checkstyle: resume
                            if (takeBranch(frame, top, curOpcode)) {
                                int targetBCI = bs.readBranchDest(curBCI);
                                CompilerAsserts.partialEvaluationConstant(targetBCI);
                                checkBackEdge(curBCI, targetBCI, top, curOpcode);
                                if (instrument != null) {
                                    nextStatementIndex = instrument.getStatementIndexAfterJump(statementIndex, curBCI, targetBCI);
                                }
                                top += Bytecodes.stackEffectOf(curOpcode);
                                curBCI = targetBCI;
                                continue loop;
                            }
                            break switchLabel;

                        case JSR: // fall through
                        case JSR_W: {
                            putReturnAddress(frame, top, bs.nextBCI(curBCI));
                            int targetBCI = bs.readBranchDest(curBCI);
                            CompilerAsserts.partialEvaluationConstant(targetBCI);
                            checkBackEdge(curBCI, targetBCI, top, curOpcode);
                            if (instrument != null) {
                                nextStatementIndex = instrument.getStatementIndexAfterJump(statementIndex, curBCI, targetBCI);
                            }
                            top += Bytecodes.stackEffectOf(curOpcode);
                            curBCI = targetBCI;
                            continue loop;
                        }
                        case RET: {
                            int targetBCI = getLocalReturnAddress(frame, bs.readLocalIndex(curBCI));
                            if (JSRbci == null) {
                                CompilerDirectives.transferToInterpreterAndInvalidate();
                                JSRbci = new int[bs.endBCI()][];
                            }
                            if (JSRbci[curBCI] == null) {
                                CompilerDirectives.transferToInterpreterAndInvalidate();
                                JSRbci[curBCI] = new int[]{targetBCI};
                            }
                            for (int jsr : JSRbci[curBCI]) {
                                if (jsr == targetBCI) {
                                    CompilerAsserts.partialEvaluationConstant(jsr);
                                    targetBCI = jsr;
                                    CompilerAsserts.partialEvaluationConstant(targetBCI);
                                    checkBackEdge(curBCI, targetBCI, top, curOpcode);
                                    if (instrument != null) {
                                        nextStatementIndex = instrument.getStatementIndexAfterJump(statementIndex, curBCI, targetBCI);
                                    }
                                    top += Bytecodes.stackEffectOf(curOpcode);
                                    curBCI = targetBCI;
                                    continue loop;
                                }
                            }
                            CompilerDirectives.transferToInterpreterAndInvalidate();
                            JSRbci[curBCI] = Arrays.copyOf(JSRbci[curBCI], JSRbci[curBCI].length + 1);
                            JSRbci[curBCI][JSRbci[curBCI].length - 1] = targetBCI;
                            CompilerAsserts.partialEvaluationConstant(targetBCI);
                            checkBackEdge(curBCI, targetBCI, top, curOpcode);
                            if (instrument != null) {
                                nextStatementIndex = instrument.getStatementIndexAfterJump(statementIndex, curBCI, targetBCI);
                            }
                            top += Bytecodes.stackEffectOf(curOpcode);
                            curBCI = targetBCI;
                            continue loop;
                        }

                        case TABLESWITCH: {
                            int index = peekInt(frame, top - 1);
                            BytecodeTableSwitch switchHelper = bs.getBytecodeTableSwitch();
                            int low = switchHelper.lowKey(curBCI);
                            int high = switchHelper.highKey(curBCI);
                            assert low <= high;

                            // Interpreter uses direct lookup.
                            if (CompilerDirectives.inInterpreter()) {
                                int targetBCI;
                                if (low <= index && index <= high) {
                                    targetBCI = switchHelper.targetAt(curBCI, index - low);
                                } else {
                                    targetBCI = switchHelper.defaultTarget(curBCI);
                                }
                                CompilerAsserts.partialEvaluationConstant(targetBCI);
                                checkBackEdge(curBCI, targetBCI, top, curOpcode);
                                if (instrument != null) {
                                    nextStatementIndex = instrument.getStatementIndexAfterJump(statementIndex, curBCI, targetBCI);
                                }
                                top += Bytecodes.stackEffectOf(curOpcode);
                                curBCI = targetBCI;
                                continue loop;
                            }

                            // i could overflow if high == Integer.MAX_VALUE. This loops take
                            // that
                            // into account
                            for (int i = low; i != high + 1; ++i) {
                                if (i == index) {
                                    // Key found.
                                    int targetBCI = switchHelper.targetAt(curBCI, i - low);
                                    CompilerAsserts.partialEvaluationConstant(targetBCI);
                                    checkBackEdge(curBCI, targetBCI, top, curOpcode);
                                    if (instrument != null) {
                                        nextStatementIndex = instrument.getStatementIndexAfterJump(statementIndex, curBCI, targetBCI);
                                    }
                                    top += Bytecodes.stackEffectOf(curOpcode);
                                    curBCI = targetBCI;
                                    continue loop;
                                }
                            }

                            // Key not found.
                            int targetBCI = switchHelper.defaultTarget(curBCI);
                            CompilerAsserts.partialEvaluationConstant(targetBCI);
                            checkBackEdge(curBCI, targetBCI, top, curOpcode);
                            if (instrument != null) {
                                nextStatementIndex = instrument.getStatementIndexAfterJump(statementIndex, curBCI, targetBCI);
                            }
                            top += Bytecodes.stackEffectOf(curOpcode);
                            curBCI = targetBCI;
                            continue loop;
                        }
                        case LOOKUPSWITCH: {
                            int key = peekInt(frame, top - 1);
                            BytecodeLookupSwitch switchHelper = bs.getBytecodeLookupSwitch();
                            int low = 0;
                            int high = switchHelper.numberOfCases(curBCI) - 1;
                            while (low <= high) {
                                int mid = (low + high) >>> 1;
                                int midVal = switchHelper.keyAt(curBCI, mid);
                                if (midVal < key) {
                                    low = mid + 1;
                                } else if (midVal > key) {
                                    high = mid - 1;
                                } else {
                                    // Key found.
                                    int targetBCI = curBCI + switchHelper.offsetAt(curBCI, mid);
                                    CompilerAsserts.partialEvaluationConstant(targetBCI);
                                    checkBackEdge(curBCI, targetBCI, top, curOpcode);
                                    if (instrument != null) {
                                        nextStatementIndex = instrument.getStatementIndexAfterJump(statementIndex, curBCI, targetBCI);
                                    }
                                    top += Bytecodes.stackEffectOf(curOpcode);
                                    curBCI = targetBCI;
                                    continue loop;
                                }
                            }

                            // Key not found.
                            int targetBCI = switchHelper.defaultTarget(curBCI);
                            CompilerAsserts.partialEvaluationConstant(targetBCI);
                            checkBackEdge(curBCI, targetBCI, top, curOpcode);
                            if (instrument != null) {
                                nextStatementIndex = instrument.getStatementIndexAfterJump(statementIndex, curBCI, targetBCI);
                            }
                            top += Bytecodes.stackEffectOf(curOpcode);
                            curBCI = targetBCI;
                            continue loop;
                        }
                        // @formatter:off
                        // Checkstyle: stop
                        case IRETURN:
                            return notifyReturn(frame, statementIndex, exitMethodAndReturn(peekInt(frame, top - 1)));
                        case LRETURN:
                            return notifyReturn(frame, statementIndex, exitMethodAndReturnObject(peekLong(frame, top - 1)));
                        case FRETURN:
                            return notifyReturn(frame, statementIndex, exitMethodAndReturnObject(peekFloat(frame, top - 1)));
                        case DRETURN:
                            return notifyReturn(frame, statementIndex, exitMethodAndReturnObject(peekDouble(frame, top - 1)));
                        case ARETURN:
                            return notifyReturn(frame, statementIndex, exitMethodAndReturnObject(peekObject(frame, top - 1)));
                        case RETURN:
                            return notifyReturn(frame, statementIndex, exitMethodAndReturn());

                        // TODO(peterssen): Order shuffled.
                        case GETSTATIC: // fall through
                        case GETFIELD:
                            top += getField(frame, top, resolveField(curOpcode, bs.readCPI(curBCI)), curOpcode);
                            break;
                        case PUTSTATIC: // fall through
                        case PUTFIELD:
                            top += putField(frame, top, resolveField(curOpcode, bs.readCPI(curBCI)), curOpcode);
                            break;

                        case INVOKEVIRTUAL: // fall through
                        case INVOKESPECIAL: // fall through
                        case INVOKESTATIC: // fall through
<<<<<<< HEAD
                        case INVOKEINTERFACE:
                            top += quickenInvoke(frame, top, curBCI, curOpcode);
                            break;
=======
                        case INVOKEINTERFACE: 
                            setBCI(frame, curBCI);
                            top += quickenInvoke(frame, top, curBCI, curOpcode); break;
>>>>>>> e0f6f5bb

                        case NEW:
                            putObject(frame, top, InterpreterToVM.newObject(resolveType(curOpcode, bs.readCPI(curBCI))));
                            break;
                        case NEWARRAY:
                            putObject(frame, top - 1, InterpreterToVM.allocatePrimitiveArray(bs.readByte(curBCI), peekInt(frame, top - 1)));
                            break;
                        case ANEWARRAY:
                            putObject(frame, top - 1, allocateArray(resolveType(curOpcode, bs.readCPI(curBCI)), peekInt(frame, top - 1)));
                            break;
                        case ARRAYLENGTH:
                            putInt(frame, top - 1, InterpreterToVM.arrayLength(nullCheck(peekAndReleaseObject(frame, top - 1))));
                            break;

                        case ATHROW:
                            throw new EspressoException(nullCheck(peekAndReleaseObject(frame, top - 1)));

                        case CHECKCAST:
                            top += quickenCheckCast(frame, top, curBCI, curOpcode);
                            break;
                        case INSTANCEOF:
                            top += quickenInstanceOf(frame, top, curBCI, curOpcode);
                            break;

                        case MONITORENTER:
                            monitorEnter(frame, nullCheck(peekAndReleaseObject(frame, top - 1)));
                            break;
                        case MONITOREXIT:
                            monitorExit(frame, nullCheck(peekAndReleaseObject(frame, top - 1)));
                            break;

                        case WIDE:
                            CompilerAsserts.neverPartOfCompilation();
                            throw EspressoError.shouldNotReachHere("BytecodeStream.currentBC() should never return this bytecode.");
                        case MULTIANEWARRAY:
                            top += allocateMultiArray(frame, top, resolveType(curOpcode, bs.readCPI(curBCI)), bs.readUByte(curBCI + 3));
                            break;

                        case BREAKPOINT:
                            CompilerAsserts.neverPartOfCompilation();
                            throw EspressoError.unimplemented(Bytecodes.nameOf(curOpcode) + " not supported.");

<<<<<<< HEAD
                        case INVOKEDYNAMIC:
                            top += quickenInvokeDynamic(frame, top, curBCI, curOpcode);
                            break;

                        case QUICK:
                            top += nodes[bs.readCPI(curBCI)].execute(frame);
                            break;
=======
                        case INVOKEDYNAMIC: 
                            setBCI(frame, curBCI);
                            top += quickenInvokeDynamic(frame, top, curBCI, curOpcode); break;

                        case QUICK: 
                            setBCI(frame, curBCI);
                            top += nodes[bs.readCPI(curBCI)].invoke(frame, top); break;
>>>>>>> e0f6f5bb

                        default:
                            CompilerAsserts.neverPartOfCompilation();
                            throw EspressoError.shouldNotReachHere(Bytecodes.nameOf(curOpcode));
                    }

                    // @formatter:on
                    // Checkstyle: resume
                } catch (EspressoException | EspressoExitException e) {
                    if (instrument != null) {
                        instrument.notifyExceptionAt(frame, e, statementIndex);
                    }
                    throw e;
                } catch (OutOfMemoryError e) {
                    CompilerDirectives.transferToInterpreter();
                    // Free lots of memory (the host stack trace is ~5x bigger than the espresso
                    // one)
                    e.setStackTrace(EspressoContext.EMPTY_STACK);
                    for (int i = 0; i < getMethod().getMaxStackSize(); i++) {
                        // Free the current stack
                        putObject(frame, i, null);
                    }
                    throw getContext().getOutOfMemory();
                } catch (StackOverflowError e) {
                    // Free some memory
                    CompilerDirectives.transferToInterpreter();
                    throw getContext().getStackOverflow();
                } catch (ThreadDeath e) {
                    throw getMeta().throwEx(e.getClass());
                } catch (RuntimeException e) {
                    CompilerDirectives.transferToInterpreter();
                    throw e;
                } catch (Exception e) {
                    // TODO(garcia) Do not lose the cause.
                    // There should be no need to wrap exceptions in host language, as they
                    // should be handled one way or another by espresso itself.
                    CompilerDirectives.transferToInterpreterAndInvalidate();
                    e.printStackTrace();
                    throw EspressoError.shouldNotReachHere("Shouldn't see host exceptions here" + e);
                }
            } catch (EspressoException e) {
                // CompilerDirectives.transferToInterpreter();
                CompilerAsserts.partialEvaluationConstant(curBCI);
                if (e == getContext().getStackOverflow()) {
                    /*
                     * Stack Overflow management. All calls to stack manipulation are manually
                     * inlined to prevent another SOE.
                     *
                     * Note: no need to check for the stacktrace being null, as we reset the frames
                     * at each apparition of a host SOE.
                     */
                    if (SOEinfo != null) {
                        for (int i = 0; i < SOEinfo.length; i += 3) {
                            if (curBCI >= SOEinfo[i] && curBCI < SOEinfo[i + 1]) {
                                top = 0;
                                putObject(frame, 0, e.getException());
                                top++;
                                curBCI = SOEinfo[i + 2];
                                continue loop;
                            }
                        }
                    }
                    throw e;
                }
                StaticObject exceptionToHandle = e.getException();
                ExceptionHandler[] handlers = getMethod().getExceptionHandlers();
                ExceptionHandler handler = null;
                for (ExceptionHandler toCheck : handlers) {
                    if (curBCI >= toCheck.getStartBCI() && curBCI < toCheck.getEndBCI()) {
                        Klass catchType = null;
                        if (!toCheck.isCatchAll()) {
                            // exception handlers are similar to instanceof bytecodes, so we pass
                            // instanceof
                            catchType = resolveType(Bytecodes.INSTANCEOF, (char) toCheck.catchTypeCPI());
                        }
                        if (catchType == null || InterpreterToVM.instanceOf(exceptionToHandle, catchType)) {
                            // the first found exception handler is our exception handler
                            handler = toCheck;
                            break;
                        }
                    }
                }

                if (handler != null) {
                    top = 0;
                    putObject(frame, 0, e.getException());
                    top++;
                    int targetBCI = handler.getHandlerBCI();
                    checkBackEdge(curBCI, targetBCI, top, NOP);
                    if (instrument != null) {
                        nextStatementIndex = instrument.getStatementIndexAfterJump(statementIndex, curBCI, targetBCI);
                    }
                    curBCI = targetBCI;
                    if (DEBUG_CATCH) {
                        reportCatch(e, curBCI, this);
                    }
                    continue loop; // skip bs.next()
                } else {
                    throw e;
                }
            } catch (VirtualMachineError e) {
                // TODO(peterssen): Host should not throw invalid VME (not in the boot classpath).
                Meta meta = EspressoLanguage.getCurrentContext().getMeta();
                StaticObject exceptionToHandle = meta.initEx(e.getClass());
                CompilerAsserts.partialEvaluationConstant(curBCI);
                ExceptionHandler[] handlers = getMethod().getExceptionHandlers();
                ExceptionHandler handler = null;
                for (ExceptionHandler toCheck : handlers) {
                    if (curBCI >= toCheck.getStartBCI() && curBCI < toCheck.getEndBCI()) {
                        Klass catchType = null;
                        if (!toCheck.isCatchAll()) {
                            // exception handlers are similar to instanceof bytecodes, so we pass
                            // instanceof
                            catchType = resolveType(Bytecodes.INSTANCEOF, (char) toCheck.catchTypeCPI());
                        }
                        if (catchType == null || InterpreterToVM.instanceOf(exceptionToHandle, catchType)) {
                            // the first found exception handler is our exception handler
                            handler = toCheck;
                            break;
                        }
                    }
                }
                if (handler != null) {
                    top = 0;
                    putObject(frame, 0, exceptionToHandle);
                    top++;
                    int targetBCI = handler.getHandlerBCI();
                    checkBackEdge(curBCI, targetBCI, top, NOP);
                    if (instrument != null) {
                        nextStatementIndex = instrument.getStatementIndexAfterJump(statementIndex, curBCI, targetBCI);
                    }
                    curBCI = targetBCI;
                    continue loop;
                } else {
                    throw new EspressoException(exceptionToHandle);
                }
            } catch (EspressoExitException e) {
                if (monitorSlot != null) {
                    getMonitorStack(frame).abort();
                }
                throw e;
            }
            top += Bytecodes.stackEffectOf(curOpcode);
            curBCI = bs.nextBCI(curBCI);
            if (instrument != null) {
                nextStatementIndex = instrument.getNextStatementIndex(statementIndex, curBCI);
            }
        }
    }

    private void monitorExit(VirtualFrame frame, StaticObject monitor) {
        unregisterMonitor(frame, monitor);
        InterpreterToVM.monitorExit(monitor);
    }

    private void unregisterMonitor(VirtualFrame frame, StaticObject monitor) {
        getMonitorStack(frame).exit(monitor, this);
    }

    private void monitorEnter(VirtualFrame frame, StaticObject monitor) {
        registerMonitor(frame, monitor);
        InterpreterToVM.monitorEnter(monitor);
    }

    private void registerMonitor(VirtualFrame frame, StaticObject monitor) {
        getMonitorStack(frame).enter(monitor);
    }

    private MonitorStack getMonitorStack(VirtualFrame frame) {
        Object frameResult = FrameUtil.getObjectSafe(frame, monitorSlot);
        assert frameResult instanceof MonitorStack;
        return (MonitorStack) frameResult;
    }

    private static class MonitorStack {
        private static int DEFAULT_CAPACITY = 4;

        private StaticObject[] monitors = new StaticObject[DEFAULT_CAPACITY];
        private int top = 0;
        private int capacity = DEFAULT_CAPACITY;

        private void enter(StaticObject monitor) {
            if (top >= capacity) {
                monitors = Arrays.copyOf(monitors, capacity <<= 1);
            }
            monitors[top++] = monitor;
        }

        private void exit(StaticObject monitor, BytecodeNode node) {
            Object topMonitor = monitors[top - 1];
            if (monitor == topMonitor) {
                // Balanced locking: simply pop.
                monitors[--top] = null;
            } else {
                node.unbalancedMonitorProfile.enter();
                // Unbalanced locking: do the linear search.
                int i = top - 1;
                for (; i >= 0; i--) {
                    if (monitors[i] == monitor) {
                        System.arraycopy(monitors, i + 1, monitors, i, top - 1 - i);
                        monitors[--top] = null;
                        return;
                    }
                }
                // monitor not found. Not against the specs.
            }
        }

        private void abort() {
            for (int i = 0; i < top; i++) {
                StaticObject monitor = monitors[i];
                try {
                    InterpreterToVM.monitorExit(monitor);
                } catch (Throwable e) {
                    /* ignore */
                }
            }
        }
    }

    private Object notifyReturn(VirtualFrame frame, int statementIndex, Object toReturn) {
        if (instrumentation != null) {
            instrumentation.notifyStatement(frame, statementIndex, -1);
        }
        return toReturn;
    }

    public InstrumentableNode materializeInstrumentableNodes(Set<Class<? extends Tag>> materializedTags) {
        InstrumentationSupport info = this.instrumentation;
        if (info == null && materializedTags.contains(StatementTag.class)) {
            Lock lock = getLock();
            lock.lock();
            try {
                info = this.instrumentation;
                // double checked locking
                if (info == null) {
                    this.instrumentation = info = insert(new InstrumentationSupport(getMethod()));
                    // the debug info contains instrumentable nodes so we need to notify for
                    // instrumentation updates.
                    notifyInserted(info);
                }
            } finally {
                lock.unlock();
            }
        }
        return this;
    }

    private boolean takeBranch(VirtualFrame frame, int top, int opCode) {
        assert Bytecodes.isBranch(opCode);
        // @formatter:off
        // Checkstyle: stop
        switch (opCode) {
            case IFEQ      : return peekInt(frame, top - 1) == 0;
            case IFNE      : return peekInt(frame, top - 1) != 0;
            case IFLT      : return peekInt(frame, top - 1)  < 0;
            case IFGE      : return peekInt(frame, top - 1) >= 0;
            case IFGT      : return peekInt(frame, top - 1)  > 0;
            case IFLE      : return peekInt(frame, top - 1) <= 0;
            case IF_ICMPEQ : return peekInt(frame, top - 1) == peekInt(frame, top - 2);
            case IF_ICMPNE : return peekInt(frame, top - 1) != peekInt(frame, top - 2);
            case IF_ICMPLT : return peekInt(frame, top - 1)  > peekInt(frame, top - 2);
            case IF_ICMPGE : return peekInt(frame, top - 1) <= peekInt(frame, top - 2);
            case IF_ICMPGT : return peekInt(frame, top - 1)  < peekInt(frame, top - 2);
            case IF_ICMPLE : return peekInt(frame, top - 1) >= peekInt(frame, top - 2);
            case IF_ACMPEQ : return peekAndReleaseObject(frame, top - 1) == peekAndReleaseObject(frame, top - 2);
            case IF_ACMPNE : return peekAndReleaseObject(frame, top - 1) != peekAndReleaseObject(frame, top - 2);
            case GOTO      : // fall though
            case GOTO_W    : return true; // unconditional
            case IFNULL    : return StaticObject.isNull(peekAndReleaseObject(frame, top - 1));
            case IFNONNULL : return StaticObject.notNull(peekAndReleaseObject(frame, top - 1));
            default        :
                throw EspressoError.shouldNotReachHere("non-branching bytecode");
        }
        // @formatter:on
        // Checkstyle: resume
    }

    private int checkBackEdge(int curBCI, int targetBCI, int top, int opCode) {
        int newTop = top + Bytecodes.stackEffectOf(opCode);
        if (targetBCI <= curBCI) {
            checkStopping(curBCI, targetBCI);
            if (CompilerDirectives.inInterpreter()) {
                LoopNode.reportLoopCount(this, 1);
            }
        }
        return newTop;
    }

    private void checkStopping(int curBCI, int targetBCI) {
        if (getContext().shouldCheckDeprecationStatus()) {
            if (targetBCI <= curBCI) {
                Target_java_lang_Thread.checkDeprecatedState(getMeta(), getContext().getCurrentThread());
            }
        }
    }

    @TruffleBoundary
    static private void reportThrow(int curBCI, Method method, StaticObject e) {
        if (method.getName().toString().contains("refill") ||
                        method.getName().toString().contains("loadClass") ||
                        method.getName().toString().contains("findClass")) {
            return;
        }
        System.err.println(e.getKlass().getType() + ": " + EspressoException.getMessage(e) + "\n\t" + method.report(curBCI));
    }

    @TruffleBoundary
    static private void reportRuntimeException(RuntimeException e, int curBCI, BytecodeNode thisNode) {
        Method m = thisNode.getMethod();
        System.err.println("Internal error (caught in invocation): " + m.report(curBCI));
        if (e.getCause() != null) {
            e.getCause().printStackTrace();
        }
        e.printStackTrace();
    }

    @TruffleBoundary
    static private void reportVMError(VirtualMachineError e, int curBCI, BytecodeNode thisNode) {
        Method m = thisNode.getMethod();
        System.err.println("Internal error (caught in invocation): " + m.report(curBCI));
        e.printStackTrace();
    }

    @TruffleBoundary
    static private void reportCatch(EspressoException e, int curBCI, BytecodeNode thisNode) {
        if (thisNode.getMethod().getName().toString().contains("refill") ||
                        thisNode.getMethod().getName().toString().contains("loadClass") ||
                        thisNode.getMethod().getName().toString().contains("findClass")) {
            return;
        }
        System.err.println("Caught: " + e.getException().getKlass().getType() + ": " + e.getMessage() +
                        "\n\t In: " + thisNode + " at line: " + thisNode.getMethod().BCItoLineNumber(curBCI));
    }

    private JavaKind peekKind(VirtualFrame frame, int slot) {
        if (frame.isObject(stackSlots[slot])) {
            return JavaKind.Object;
        }
        if (frame.isLong(stackSlots[slot])) {
            return JavaKind.Long;
        }
        throw EspressoError.shouldNotReachHere();
    }

    // region Operand stack shuffling

    private void dup1(VirtualFrame frame, int top) {
        // value1 -> value1, value1
        JavaKind k1 = peekKind(frame, top - 1);
        Object v1 = peekValue(frame, top - 1);
        putKindUnsafe1(frame, top, v1, k1);
    }

    private void dupx1(VirtualFrame frame, int top) {
        // value2, value1 -> value1, value2, value1
        JavaKind k1 = peekKind(frame, top - 1);
        JavaKind k2 = peekKind(frame, top - 2);
        Object v1 = peekValue(frame, top - 1);
        Object v2 = peekValue(frame, top - 2);
        putKindUnsafe1(frame, top - 2, v1, k1);
        putKindUnsafe1(frame, top - 1, v2, k2);
        putKindUnsafe1(frame, top, v1, k1);
    }

    private void dupx2(VirtualFrame frame, int top) {
        // value3, value2, value1 -> value1, value3, value2, value1
        JavaKind k1 = peekKind(frame, top - 1);
        JavaKind k2 = peekKind(frame, top - 2);
        JavaKind k3 = peekKind(frame, top - 3);
        Object v1 = peekValue(frame, top - 1);
        Object v2 = peekValue(frame, top - 2);
        Object v3 = peekValue(frame, top - 3);
        putKindUnsafe1(frame, top - 3, v1, k1);
        putKindUnsafe1(frame, top - 2, v3, k3);
        putKindUnsafe1(frame, top - 1, v2, k2);
        putKindUnsafe1(frame, top, v1, k1);
    }

    private void dup2(VirtualFrame frame, int top) {
        // {value2, value1} -> {value2, value1}, {value2, value1}
        JavaKind k1 = peekKind(frame, top - 1);
        JavaKind k2 = peekKind(frame, top - 2);
        Object v1 = peekValue(frame, top - 1);
        Object v2 = peekValue(frame, top - 2);
        putKindUnsafe1(frame, top, v2, k2);
        putKindUnsafe1(frame, top + 1, v1, k1);
    }

    private void swapSingle(VirtualFrame frame, int top) {
        // value2, value1 -> value1, value2
        JavaKind k1 = peekKind(frame, top - 1);
        JavaKind k2 = peekKind(frame, top - 2);
        Object v1 = peekValue(frame, top - 1);
        Object v2 = peekValue(frame, top - 2);
        putKindUnsafe1(frame, top - 1, v2, k2);
        putKindUnsafe1(frame, top - 2, v1, k1);
    }

    private void dup2x1(VirtualFrame frame, int top) {
        // value3, {value2, value1} -> {value2, value1}, value3, {value2, value1}
        JavaKind k1 = peekKind(frame, top - 1);
        JavaKind k2 = peekKind(frame, top - 2);
        JavaKind k3 = peekKind(frame, top - 3);
        Object v1 = peekValue(frame, top - 1);
        Object v2 = peekValue(frame, top - 2);
        Object v3 = peekValue(frame, top - 3);
        putKindUnsafe1(frame, top - 3, v2, k2);
        putKindUnsafe1(frame, top - 2, v1, k1);
        putKindUnsafe1(frame, top - 1, v3, k3);
        putKindUnsafe1(frame, top - 0, v2, k2);
        putKindUnsafe1(frame, top + 1, v1, k1);
    }

    private void dup2x2(VirtualFrame frame, int top) {
        // {value4, value3}, {value2, value1} -> {value2, value1}, {value4, value3}, {value2,
        // value1}
        JavaKind k1 = peekKind(frame, top - 1);
        JavaKind k2 = peekKind(frame, top - 2);
        JavaKind k3 = peekKind(frame, top - 3);
        JavaKind k4 = peekKind(frame, top - 4);
        Object v1 = peekValue(frame, top - 1);
        Object v2 = peekValue(frame, top - 2);
        Object v3 = peekValue(frame, top - 3);
        Object v4 = peekValue(frame, top - 4);
        putKindUnsafe1(frame, top - 4, v2, k2);
        putKindUnsafe1(frame, top - 3, v1, k1);
        putKindUnsafe1(frame, top - 2, v4, k4);
        putKindUnsafe1(frame, top - 1, v3, k3);
        putKindUnsafe1(frame, top + 0, v2, k2);
        putKindUnsafe1(frame, top + 1, v1, k1);
    }

    // endregion Operand stack shuffling

    @ExplodeLoop
    @SuppressWarnings("unused")
    private ExceptionHandler resolveExceptionHandlers(int bci, StaticObject ex) {
        CompilerAsserts.partialEvaluationConstant(bci);
        ExceptionHandler[] handlers = getMethod().getExceptionHandlers();
        ExceptionHandler resolved = null;
        for (ExceptionHandler toCheck : handlers) {
            if (bci >= toCheck.getStartBCI() && bci < toCheck.getEndBCI()) {
                Klass catchType = null;
                if (!toCheck.isCatchAll()) {
                    // exception handlers are similar to instanceof bytecodes, so we pass instanceof
                    catchType = resolveType(Bytecodes.INSTANCEOF, (char) toCheck.catchTypeCPI());
                }
                if (catchType == null || InterpreterToVM.instanceOf(ex, catchType)) {
                    // the first found exception handler is our exception handler
                    resolved = toCheck;
                    break;
                }
            }
        }
        return resolved;
    }

    @ExplodeLoop
    private static Object[] copyOfRange(Object[] src, int from, int toExclusive) {
        int len = toExclusive - from;
        Object[] dst = new Object[len];
        for (int i = 0; i < len; ++i) {
            dst[i] = src[i + from];
        }
        return dst;
    }

    private void putPoolConstant(final VirtualFrame frame, int top, char cpi, int opcode) {
        assert opcode == LDC || opcode == LDC_W || opcode == LDC2_W;
        ConstantPool pool = getConstantPool();
        PoolConstant constant = pool.at(cpi);
        if (constant instanceof IntegerConstant) {
            assert opcode == LDC || opcode == LDC_W;
            putInt(frame, top, ((IntegerConstant) constant).value());
        } else if (constant instanceof LongConstant) {
            assert opcode == LDC2_W;
            putLong(frame, top, ((LongConstant) constant).value());
        } else if (constant instanceof DoubleConstant) {
            assert opcode == LDC2_W;
            putDouble(frame, top, ((DoubleConstant) constant).value());
        } else if (constant instanceof FloatConstant) {
            assert opcode == LDC || opcode == LDC_W;
            putFloat(frame, top, ((FloatConstant) constant).value());
        } else if (constant instanceof StringConstant) {
            assert opcode == LDC || opcode == LDC_W;
            StaticObject internedString = getConstantPool().resolvedStringAt(cpi);
            putObject(frame, top, internedString);
        } else if (constant instanceof ClassConstant) {
            assert opcode == LDC || opcode == LDC_W;
            Klass klass = getConstantPool().resolvedKlassAt(getMethod().getDeclaringKlass(), cpi);
            putObject(frame, top, klass.mirror());
        } else if (constant instanceof MethodHandleConstant) {
            assert opcode == LDC || opcode == LDC_W;
            StaticObject methodHandle = getConstantPool().resolvedMethodHandleAt(getMethod().getDeclaringKlass(), cpi);
            putObject(frame, top, methodHandle);
        } else if (constant instanceof MethodTypeConstant) {
            assert opcode == LDC || opcode == LDC_W;
            StaticObject methodType = getConstantPool().resolvedMethodTypeAt(getMethod().getDeclaringKlass(), cpi);
            putObject(frame, top, methodType);
        } else {
            CompilerAsserts.neverPartOfCompilation();
            throw EspressoError.unimplemented(constant.toString());
        }
    }

    protected RuntimeConstantPool getConstantPool() {
        return getMethod().getRuntimeConstantPool();
    }

    @TruffleBoundary
    private BootstrapMethodsAttribute getBootstrapMethods() {
        return (BootstrapMethodsAttribute) (getMethod().getDeclaringKlass()).getAttribute(BootstrapMethodsAttribute.NAME);
    }

    // region Bytecode quickening

    private char addQuickNode(QuickNode node) {
        CompilerAsserts.neverPartOfCompilation();
        Objects.requireNonNull(node);
        nodes = Arrays.copyOf(nodes, nodes.length + 1);
        int nodeIndex = nodes.length - 1; // latest empty slot
        nodes[nodeIndex] = insert(node);
        return (char) nodeIndex;
    }

    private void patchBci(int bci, byte opcode, char nodeIndex) {
        CompilerAsserts.neverPartOfCompilation();
        assert Bytecodes.isQuickened(opcode);
        byte[] code = getMethod().getCode();

        int oldBC = code[bci];
        assert Bytecodes.lengthOf(oldBC) >= 3 : "cannot patch slim bc";
        code[bci] = opcode;
        code[bci + 1] = (byte) ((nodeIndex >> 8) & 0xFF);
        code[bci + 2] = (byte) ((nodeIndex) & 0xFF);

        // NOP-padding.
        for (int i = 3; i < Bytecodes.lengthOf(oldBC); ++i) {
            code[bci + i] = (byte) NOP;
        }
    }

    private QuickNode injectQuick(int curBCI, QuickNode quick) {
        injectAndCallCount.inc();
        CompilerAsserts.neverPartOfCompilation();
        int nodeIndex = addQuickNode(quick);
        patchBci(curBCI, (byte) QUICK, (char) nodeIndex);
        return quick;
    }

    private int quickenCheckCast(final VirtualFrame frame, int top, int curBCI, int opCode) {
        CompilerDirectives.transferToInterpreterAndInvalidate();
        assert opCode == CHECKCAST;
        QuickNode quick;
        synchronized (this) {
            if (bs.currentBC(curBCI) == QUICK) {
                quick = nodes[bs.readCPI(curBCI)];
            } else {
                Klass typeToCheck;
                typeToCheck = resolveType(opCode, bs.readCPI(curBCI));
                quick = injectQuick(curBCI, CheckCastNodeGen.create(typeToCheck, top, curBCI));
            }
        }
        return quick.execute(frame) - Bytecodes.stackEffectOf(opCode);
    }

    private int quickenInstanceOf(final VirtualFrame frame, int top, int curBCI, int opCode) {
        CompilerDirectives.transferToInterpreterAndInvalidate();
        assert opCode == INSTANCEOF;
        QuickNode quick;
        synchronized (this) {
            if (bs.currentBC(curBCI) == QUICK) {
                quick = nodes[bs.readCPI(curBCI)];
            } else {
                Klass typeToCheck;
                typeToCheck = resolveType(opCode, bs.readCPI(curBCI));
                quick = injectQuick(curBCI, InstanceOfNodeGen.create(typeToCheck, top, curBCI));
            }
        }
        return quick.execute(frame) - Bytecodes.stackEffectOf(opCode);
    }

    @SuppressWarnings("unused")
    private static boolean isReturn(int opCode) {
        return opCode >= IRETURN && opCode <= RETURN;
    }

    private int quickenInvoke(final VirtualFrame frame, int top, int curBCI, int opCode) {
        invokeNodes.inc();
        CompilerDirectives.transferToInterpreterAndInvalidate();
        assert Bytecodes.isInvoke(opCode);
        QuickNode quick;
        synchronized (this) {
            if (bs.currentBC(curBCI) == QUICK) {
                quick = nodes[bs.readCPI(curBCI)];
            } else {
                // During resolution of the symbolic reference to the method, any of the exceptions
                // pertaining to method resolution (§5.4.3.3) can be thrown.
                Method resolutionSeed = resolveMethod(opCode, bs.readCPI(curBCI));
                QuickNode invoke = dispatchQuickened(top, curBCI, opCode, resolutionSeed, getContext().InlineFieldAccessors);
                quick = injectQuick(curBCI, invoke);
            }
        }
        // Perform the call outside of the lock.
        return quick.execute(frame) - Bytecodes.stackEffectOf(opCode);
    }

    /**
     * Revert speculative quickening e.g. revert inlined fields accessors to a normal invoke.
     * INVOKEVIRTUAL -> QUICK (InlinedGetter/SetterNode) -> QUICK (InvokeVirtualNode)
     */
    int reQuickenInvoke(final VirtualFrame frame, int top, int curBCI, int opCode, Method resolutionSeed) {
        CompilerDirectives.transferToInterpreterAndInvalidate();
        assert Bytecodes.isInvoke(opCode);
        QuickNode invoke = null;
        synchronized (this) {
            assert bs.currentBC(curBCI) == QUICK;
            invoke = dispatchQuickened(top, curBCI, opCode, resolutionSeed, false);
            char cpi = bs.readCPI(curBCI);
            nodes[cpi] = nodes[cpi].replace(invoke);
        }
        // Perform the call outside of the lock.
        return invoke.execute(frame);
    }

    private QuickNode dispatchQuickened(int top, int curBCI, int opCode, Method _resolutionSeed, boolean allowFieldAccessInlining) {
        assert !allowFieldAccessInlining || EspressoLanguage.getCurrentContext().InlineFieldAccessors;
        QuickNode invoke;
        Method resolutionSeed = _resolutionSeed;
        switch (opCode) {
            case INVOKESTATIC:
                // Otherwise, if the resolved method is an instance method, the invokestatic
                // instruction throws an IncompatibleClassChangeError.
                if (!resolutionSeed.isStatic()) {
                    CompilerDirectives.transferToInterpreter();
                    throw getMeta().throwEx(IncompatibleClassChangeError.class);
                }
                break;
            case INVOKEINTERFACE:
                // Otherwise, if the resolved method is static or private, the invokeinterface
                // instruction throws an IncompatibleClassChangeError.
                if (resolutionSeed.isStatic() || resolutionSeed.isPrivate()) {
                    CompilerDirectives.transferToInterpreter();
                    throw getMeta().throwEx(IncompatibleClassChangeError.class);
                }
                break;
            case INVOKEVIRTUAL:
                // Otherwise, if the resolved method is a class (static) method, the invokevirtual
                // instruction throws an IncompatibleClassChangeError.
                if (resolutionSeed.isStatic()) {
                    CompilerDirectives.transferToInterpreter();
                    throw getMeta().throwEx(IncompatibleClassChangeError.class);
                }
                break;
            case INVOKESPECIAL:
                // Otherwise, if the resolved method is an instance initialization method, and the
                // class in which it is declared is not the class symbolically referenced by the
                // instruction, a NoSuchMethodError is thrown.
                if (resolutionSeed.isConstructor()) {
                    if (resolutionSeed.getDeclaringKlass().getName() != getConstantPool().methodAt(bs.readCPI(curBCI)).getHolderKlassName(getConstantPool())) {
                        CompilerDirectives.transferToInterpreter();
                        throw getMeta().throwEx(NoSuchMethodError.class);
                    }
                }
                // Otherwise, if the resolved method is a class (static) method, the invokespecial
                // instruction throws an IncompatibleClassChangeError.
                if (resolutionSeed.isStatic()) {
                    CompilerDirectives.transferToInterpreter();
                    throw getMeta().throwEx(IncompatibleClassChangeError.class);
                }
                // If all of the following are true, let C be the direct superclass of the current
                // class:
                //
                // * The resolved method is not an instance initialization method (§2.9).
                //
                // * If the symbolic reference names a class (not an interface), then that class is
                // a superclass of the current class.
                //
                // * The ACC_SUPER flag is set for the class file (§4.1). In Java SE 8 and above,
                // the Java Virtual Machine considers the ACC_SUPER flag to be set in every class
                // file, regardless of the actual value of the flag in the class file and the
                // version of the class file.
                if (!resolutionSeed.isConstructor()) {
                    Klass declaringKlass = getMethod().getDeclaringKlass();
                    Klass symbolicRef = ((MethodRefConstant.Indexes) getConstantPool().methodAt(bs.readCPI(curBCI))).getResolvedHolderKlass(declaringKlass, getConstantPool());
                    if (!symbolicRef.isInterface() && symbolicRef != declaringKlass && declaringKlass.getSuperKlass() != null && symbolicRef != declaringKlass.getSuperKlass() &&
                                    symbolicRef.isAssignableFrom(declaringKlass)) {
                        resolutionSeed = declaringKlass.getSuperKlass().lookupMethod(resolutionSeed.getName(), resolutionSeed.getRawSignature(), declaringKlass);
                    }
                }
                break;
            default:
                throw EspressoError.unimplemented("Quickening for " + Bytecodes.nameOf(opCode));
        }

        if (allowFieldAccessInlining && resolutionSeed.isInlinableGetter()) {
            invoke = InlinedGetterNode.create(resolutionSeed, top, opCode, curBCI);
        } else if (allowFieldAccessInlining && resolutionSeed.isInlinableSetter()) {
            invoke = InlinedSetterNode.create(resolutionSeed, top, opCode, curBCI);
        } else if (resolutionSeed.isMethodHandleIntrinsic()) {
            invoke = new MethodHandleInvokeNode(resolutionSeed, top, curBCI);
        } else if (opCode == INVOKEINTERFACE && resolutionSeed.getITableIndex() < 0) {
            // Can happen in old classfiles that calls j.l.Object on interfaces.
            invoke = InvokeVirtualNodeGen.create(resolutionSeed, top, curBCI);
        } else if (opCode == INVOKEVIRTUAL && (resolutionSeed.isFinalFlagSet() || resolutionSeed.getDeclaringKlass().isFinalFlagSet() || resolutionSeed.isPrivate())) {
            invoke = new InvokeSpecialNode(resolutionSeed, top, curBCI);
        } else {
            // @formatter:off
            // Checkstyle: stop
            switch (opCode) {
                case INVOKESTATIC    : invoke = new InvokeStaticNode(resolutionSeed, top, curBCI);          break;
                case INVOKEINTERFACE : invoke = InvokeInterfaceNodeGen.create(resolutionSeed, top, curBCI); break;
                case INVOKEVIRTUAL   : invoke = InvokeVirtualNodeGen.create(resolutionSeed, top, curBCI);   break;
                case INVOKESPECIAL   : invoke = new InvokeSpecialNode(resolutionSeed, top, curBCI);         break;
                default              :
                    throw EspressoError.unimplemented("Quickening for " + Bytecodes.nameOf(opCode));
            }
            // @formatter:on
            // Checkstyle: resume
        }
        return invoke;
    }

    private int quickenInvokeDynamic(final VirtualFrame frame, int top, int curBCI, int opCode) {
        CompilerDirectives.transferToInterpreterAndInvalidate();
        assert (Bytecodes.INVOKEDYNAMIC == opCode);
        RuntimeConstantPool pool = null;
        InvokeDynamicConstant inDy = null;
        QuickNode quick = null;
        synchronized (this) {
            if (bs.currentBC(curBCI) == QUICK) {
                // Check if someone did the job for us. Defer the call until we are out of the lock.
                quick = nodes[bs.readCPI(curBCI)];
            } else {
                pool = getConstantPool();
                // fetch indy under lock.
                inDy = ((InvokeDynamicConstant) pool.at(bs.readCPI(curBCI)));
            }
        }
        if (quick != null) {
            // Do invocation outside of the lock.
            return quick.execute(frame) - Bytecodes.stackEffectOf(opCode);
        }

        assert pool != null && inDy != null;

        // Do the long stuff outside the lock.
        Meta meta = getMeta();

        // Indy constant resolving.
        BootstrapMethodsAttribute bms = getBootstrapMethods();
        NameAndTypeConstant specifier = pool.nameAndTypeAt(inDy.getNameAndTypeIndex());

        assert (bms != null);
        // TODO(garcia) cache bootstrap method resolution
        // Bootstrap method resolution
        BootstrapMethodsAttribute.Entry bsEntry = bms.at(inDy.getBootstrapMethodAttrIndex());

        Klass declaringKlass = getMethod().getDeclaringKlass();
        StaticObject bootstrapmethodMethodHandle = pool.resolvedMethodHandleAt(declaringKlass, bsEntry.getBootstrapMethodRef());

        StaticObject[] args = new StaticObject[bsEntry.numBootstrapArguments()];
        // @formatter:off
        // Checkstyle: stop
        for (int i = 0; i < bsEntry.numBootstrapArguments(); i++) {
            PoolConstant pc = pool.at(bsEntry.argAt(i));
            switch (pc.tag()) {
                case METHODHANDLE : args[i] = pool.resolvedMethodHandleAt(declaringKlass, bsEntry.argAt(i));    break;
                case METHODTYPE   : args[i] = pool.resolvedMethodTypeAt(declaringKlass, bsEntry.argAt(i));      break;
                case CLASS        : args[i] = pool.resolvedKlassAt(declaringKlass, bsEntry.argAt(i)).mirror();  break;
                case STRING       : args[i] = pool.resolvedStringAt(bsEntry.argAt(i));                          break;
                case INTEGER      : args[i] = meta.boxInteger(pool.intAt(bsEntry.argAt(i)));                    break;
                case LONG         : args[i] = meta.boxLong(pool.longAt(bsEntry.argAt(i)));                      break;
                case DOUBLE       : args[i] = meta.boxDouble(pool.doubleAt(bsEntry.argAt(i)));                  break;
                case FLOAT        : args[i] = meta.boxFloat(pool.floatAt(bsEntry.argAt(i)));                    break;
                default           : throw EspressoError.shouldNotReachHere();
            }
        }
        // @formatter:on
        // Checkstyle: resume

        // Preparing Bootstrap call.
        StaticObject name = meta.toGuestString(specifier.getName(pool));
        Symbol<Signature> invokeSignature = Signatures.check(specifier.getDescriptor(pool));
        Symbol<Type>[] parsedInvokeSignature = getSignatures().parsed(invokeSignature);
        StaticObject methodType = signatureToMethodType(parsedInvokeSignature, declaringKlass, getMeta());
        StaticObject appendix = StaticObject.createArray(meta.Object_array, new StaticObject[1]);

        StaticObject memberName = (StaticObject) meta.MethodHandleNatives_linkCallSite.invokeDirect(
                        null,
                        declaringKlass.mirror(),
                        bootstrapmethodMethodHandle,
                        name, methodType,
                        StaticObject.createArray(meta.Object_array, args),
                        appendix);

        StaticObject unboxedAppendix = appendix.get(0);

        // re-lock to check if someone did the job for us, since this was a heavy operation.

        synchronized (this) {
            if (bs.currentBC(curBCI) == QUICK) {
                // someone beat us to it, just trust him.
                quick = nodes[bs.readCPI(curBCI)];
            } else {
                quick = injectQuick(curBCI, new InvokeDynamicCallSiteNode(memberName, unboxedAppendix, parsedInvokeSignature, meta, top, curBCI));
            }
        }
        return quick.execute(frame) - Bytecodes.stackEffectOf(opCode);
    }

    public static StaticObject signatureToMethodType(Symbol<Type>[] signature, Klass declaringKlass, Meta meta) {
        Symbol<Type> rt = Signatures.returnType(signature);
        int pcount = Signatures.parameterCount(signature, false);

        StaticObject[] ptypes = new StaticObject[pcount];
        try {
            for (int i = 0; i < pcount; i++) {
                Symbol<Type> paramType = Signatures.parameterType(signature, i);
                ptypes[i] = meta.resolveSymbol(paramType, declaringKlass.getDefiningClassLoader()).mirror();
            }
        } catch (Throwable e) {
            throw meta.throwEx(NoClassDefFoundError.class);
        }
        StaticObject rtype;
        try {
            rtype = meta.resolveSymbol(rt, declaringKlass.getDefiningClassLoader()).mirror();
        } catch (Throwable e) {
            throw meta.throwEx(BootstrapMethodError.class);
        }
        return (StaticObject) meta.MethodHandleNatives_findMethodHandleType.invokeDirect(
                        null,
                        rtype, StaticObject.createArray(meta.Class_Array, ptypes));
    }
    // endregion Bytecode quickening

    // region Class/Method/Field resolution

    private Klass resolveType(@SuppressWarnings("unused") int opcode, char cpi) {
        // TODO(peterssen): Check opcode.
        return getConstantPool().resolvedKlassAt(getMethod().getDeclaringKlass(), cpi);
    }

    private Method resolveMethod(@SuppressWarnings("unused") int opcode, char cpi) {
        // TODO(peterssen): Check opcode.
        return getConstantPool().resolvedMethodAt(getMethod().getDeclaringKlass(), cpi);
    }

    private Field resolveField(@SuppressWarnings("unused") int opcode, char cpi) {
        // TODO(peterssen): Check opcode.
        return getConstantPool().resolvedFieldAt(getMethod().getDeclaringKlass(), cpi);
    }

    // endregion Class/Method/Field resolution

    // region Instance/array allocation

    @TruffleBoundary
    private static StaticObject allocateArray(Klass componentType, int length) {
        assert !componentType.isPrimitive();
        return InterpreterToVM.newArray(componentType, length);
    }

    @ExplodeLoop
    private int allocateMultiArray(final VirtualFrame frame, int top, Klass klass, int allocatedDimensions) {
        assert klass.isArray();
        CompilerAsserts.partialEvaluationConstant(allocatedDimensions);
        CompilerAsserts.partialEvaluationConstant(klass);
        int[] dimensions = new int[allocatedDimensions];
        for (int i = 0; i < allocatedDimensions; ++i) {
            dimensions[i] = peekInt(frame, top - allocatedDimensions + i);
        }
        putObject(frame, top - allocatedDimensions, getInterpreterToVM().newMultiArray(klass.getComponentType(), dimensions));
        return -allocatedDimensions; // Does not include the created (pushed) array.
    }

    // endregion Instance/array allocation

    // region Method return

    private Object exitMethodAndReturn(int result) {
        // @formatter:off
        // Checkstyle: stop
        switch (Signatures.returnKind(getMethod().getParsedSignature())) {
            case Boolean : return result != 0;
            case Byte    : return (byte) result;
            case Short   : return (short) result;
            case Char    : return (char) result;
            case Int     : return result;
            default      : throw EspressoError.shouldNotReachHere("unexpected kind");
        }
        // @formatter:on
        // Checkstyle: resume
    }

    private static Object exitMethodAndReturnObject(Object result) {
        return result;
    }

    private static Object exitMethodAndReturn() {
        return exitMethodAndReturnObject(StaticObject.VOID);
    }

    // endregion Method return

    // region Arithmetic/binary operations

    private static int divInt(int divisor, int dividend) {
        return dividend / divisor;
    }

    private static long divLong(long divisor, long dividend) {
        return dividend / divisor;
    }

    private static float divFloat(float divisor, float dividend) {
        return dividend / divisor;
    }

    private static double divDouble(double divisor, double dividend) {
        return dividend / divisor;
    }

    private static int remInt(int divisor, int dividend) {
        return dividend % divisor;
    }

    private static long remLong(long divisor, long dividend) {
        return dividend % divisor;
    }

    private static float remFloat(float divisor, float dividend) {
        return dividend % divisor;
    }

    private static double remDouble(double divisor, double dividend) {
        return dividend % divisor;
    }

    private static int shiftLeftInt(int bits, int value) {
        return value << bits;
    }

    private static long shiftLeftLong(int bits, long value) {
        return value << bits;
    }

    private static int shiftRightSignedInt(int bits, int value) {
        return value >> bits;
    }

    private static long shiftRightSignedLong(int bits, long value) {
        return value >> bits;
    }

    private static int shiftRightUnsignedInt(int bits, int value) {
        return value >>> bits;
    }

    private static long shiftRightUnsignedLong(int bits, long value) {
        return value >>> bits;
    }

    // endregion Arithmetic/binary operations

    // region Comparisons

    private static int compareLong(long y, long x) {
        return Long.compare(x, y);
    }

    private static int compareFloatGreater(float y, float x) {
        return (x < y ? -1 : ((x == y) ? 0 : 1));
    }

    private static int compareFloatLess(float y, float x) {
        return (x > y ? 1 : ((x == y) ? 0 : -1));
    }

    private static int compareDoubleGreater(double y, double x) {
        return (x < y ? -1 : ((x == y) ? 0 : 1));
    }

    private static int compareDoubleLess(double y, double x) {
        return (x > y ? 1 : ((x == y) ? 0 : -1));
    }
    // endregion Comparisons

    // region Misc. checks

    private StaticObject nullCheck(StaticObject value) {
        if (StaticObject.isNull(value)) {
            // TODO(peterssen): Profile whether null was hit or not.
            Meta meta = getMethod().getContext().getMeta();
            throw meta.throwEx(meta.NullPointerException);
        }
        return value;
    }

    private int checkNonZero(int value) {
        if (value != 0) {
            return value;
        }
        throw getMeta().throwExWithMessage(ArithmeticException.class, "/ by zero");
    }

    private long checkNonZero(long value) {
        if (value != 0L) {
            return value;
        }
        throw getMeta().throwExWithMessage(ArithmeticException.class, "/ by zero");
    }

    // endregion Misc. checks

    // region Field read/write

    /**
     * Returns the stack effect (slot delta) that cannot be inferred solely from the bytecode. e.g.
     * GETFIELD always pops the receiver, but the (read) result size (1 or 2) is unknown.
     *
     * <pre>
     *   top += putField(frame, top, resolveField(...)); break; // stack effect that depends on the field
     *   top += Bytecodes.stackEffectOf(curOpcode); // stack effect that depends solely on PUTFIELD.
     *   // at this point `top` must have the correct value.
     *   curBCI = bs.next(curBCI);
     * </pre>
     */
    private int putField(final VirtualFrame frame, int top, Field field, int opcode) {
        assert opcode == PUTFIELD || opcode == PUTSTATIC;

        if (opcode == PUTFIELD) {
            // Otherwise, if the resolved field is a static field, putfield throws an
            // IncompatibleClassChangeError.
            if (field.isStatic()) {
                CompilerDirectives.transferToInterpreter();
                throw getMeta().throwEx(IncompatibleClassChangeError.class);
            }
            // Otherwise, if the field is final, it must be declared in the current class, and
            // the instruction must occur in an instance initialization method (<init>) of the
            // current class. Otherwise, an IllegalAccessError is thrown.
            if (field.isFinalFlagSet()) {
                // && getMethod().isConstructor()
                // Enforced in class files >= v53 (9).
                if (!(field.getDeclaringKlass() == getMethod().getDeclaringKlass())) {
                    CompilerDirectives.transferToInterpreter();
                    throw getMeta().throwEx(IllegalAccessError.class);
                }
            }
        } else if (opcode == PUTSTATIC) {
            // Otherwise, if the resolved field is not a static (class) field or an interface
            // field, putstatic throws an IncompatibleClassChange
            if (!field.isStatic()) {
                CompilerDirectives.transferToInterpreter();
                throw getMeta().throwEx(IncompatibleClassChangeError.class);
            }
            // Otherwise, if the field is final, it must be declared in the current class, and the
            // instruction must occur in the <clinit> method of the current class. Otherwise, an
            // IllegalAccessError is thrown.
            if (field.isFinalFlagSet()) {
                // && getMethod().isClassInitializer()
                // Enforced in class files >= v53 (9).
                if (!(field.getDeclaringKlass() == getMethod().getDeclaringKlass())) {
                    CompilerDirectives.transferToInterpreter();
                    throw getMeta().throwEx(IllegalAccessError.class);
                }
            }
        }

        assert field.isStatic() == (opcode == PUTSTATIC);

        StaticObject receiver = field.isStatic()
                        ? field.getDeclaringKlass().tryInitializeAndGetStatics()
                        : nullCheck(peekAndReleaseObject(frame, top - field.getKind().getSlotCount() - 1)); // -receiver

        // @formatter:off
        // Checkstyle: stop
        switch (field.getKind()) {
            case Boolean : InterpreterToVM.setFieldBoolean(peekInt(frame, top - 1) == 1, receiver, field);  break;
            case Byte    : InterpreterToVM.setFieldByte((byte) peekInt(frame, top - 1), receiver, field);   break;
            case Char    : InterpreterToVM.setFieldChar((char) peekInt(frame, top - 1), receiver, field);   break;
            case Short   : InterpreterToVM.setFieldShort((short) peekInt(frame, top - 1), receiver, field); break;
            case Int     : InterpreterToVM.setFieldInt(peekInt(frame, top - 1), receiver, field);           break;
            case Double  : InterpreterToVM.setFieldDouble(peekDouble(frame, top - 1), receiver, field);     break;
            case Float   : InterpreterToVM.setFieldFloat(peekFloat(frame, top - 1), receiver, field);       break;
            case Long    : InterpreterToVM.setFieldLong(peekLong(frame, top - 1), receiver, field);         break;
            case Object  : InterpreterToVM.setFieldObject(peekAndReleaseObject(frame, top - 1), receiver, field);     break;
            default      : throw EspressoError.shouldNotReachHere("unexpected kind");
        }
        // @formatter:on
        // Checkstyle: resume
        return -field.getKind().getSlotCount();
    }

    /**
     * Returns the stack effect (slot delta) that cannot be inferred solely from the bytecode. e.g.
     * PUTFIELD always pops the receiver, but the result size (1 or 2) is unknown.
     *
     * <pre>
     *   top += getField(frame, top, resolveField(...)); break; // stack effect that depends on the field
     *   top += Bytecodes.stackEffectOf(curOpcode); // stack effect that depends solely on GETFIELD.
     *   // at this point `top` must have the correct value.
     *   curBCI = bs.next(curBCI);
     * </pre>
     */
    private int getField(final VirtualFrame frame, int top, Field field, int opcode) {
        assert opcode == GETFIELD || opcode == GETSTATIC;
        CompilerAsserts.partialEvaluationConstant(field);

        if (opcode == GETFIELD) {
            // Otherwise, if the resolved field is a static field, getfield throws an
            // IncompatibleClassChangeError.
            if (field.isStatic()) {
                CompilerDirectives.transferToInterpreter();
                throw getMeta().throwEx(IncompatibleClassChangeError.class);
            }
        } else if (opcode == GETSTATIC) {
            // Otherwise, if the resolved field is not a static (class) field or an interface
            // field, getstatic throws an IncompatibleClassChangeError.
            if (!field.isStatic()) {
                CompilerDirectives.transferToInterpreter();
                throw getMeta().throwEx(IncompatibleClassChangeError.class);
            }
        }

        assert field.isStatic() == (opcode == GETSTATIC);

        StaticObject receiver = field.isStatic()
                        ? field.getDeclaringKlass().tryInitializeAndGetStatics()
                        : nullCheck(peekAndReleaseObject(frame, top - 1));

        int resultAt = field.isStatic() ? top : (top - 1);
        // @formatter:off
        // Checkstyle: stop
        switch (field.getKind()) {
            case Boolean : putInt(frame, resultAt, InterpreterToVM.getFieldBoolean(receiver, field) ? 1 : 0); break;
            case Byte    : putInt(frame, resultAt, InterpreterToVM.getFieldByte(receiver, field));      break;
            case Char    : putInt(frame, resultAt, InterpreterToVM.getFieldChar(receiver, field));      break;
            case Short   : putInt(frame, resultAt, InterpreterToVM.getFieldShort(receiver, field));     break;
            case Int     : putInt(frame, resultAt, InterpreterToVM.getFieldInt(receiver, field));       break;
            case Double  : putDouble(frame, resultAt, InterpreterToVM.getFieldDouble(receiver, field)); break;
            case Float   : putFloat(frame, resultAt, InterpreterToVM.getFieldFloat(receiver, field));   break;
            case Long    : putLong(frame, resultAt, InterpreterToVM.getFieldLong(receiver, field));     break;
            case Object  : putObject(frame, resultAt, InterpreterToVM.getFieldObject(receiver, field)); break;
            default      : throw EspressoError.shouldNotReachHere("unexpected kind");
        }
        // @formatter:on
        // Checkstyle: resume
        return field.getKind().getSlotCount();
    }

    // endregion Field read/write

    @Override
    public String toString() {
        return getRootNode().getName();
    }

    @ExplodeLoop
    public Object[] peekAndReleaseArguments(VirtualFrame frame, int top, boolean hasReceiver, final Symbol<Type>[] signature) {
        int argCount = Signatures.parameterCount(signature, false);

        int extraParam = hasReceiver ? 1 : 0;
        final Object[] args = new Object[argCount + extraParam];

        CompilerAsserts.partialEvaluationConstant(argCount);
        CompilerAsserts.partialEvaluationConstant(signature);
        CompilerAsserts.partialEvaluationConstant(hasReceiver);

        int argAt = top - 1;
        for (int i = argCount - 1; i >= 0; --i) {
            JavaKind kind = Signatures.parameterKind(signature, i);
            // @formatter:off
            // Checkstyle: stop
            switch (kind) {
                case Boolean : args[i + extraParam] = (peekInt(frame, argAt) != 0);  break;
                case Byte    : args[i + extraParam] = (byte) peekInt(frame, argAt);  break;
                case Short   : args[i + extraParam] = (short) peekInt(frame, argAt); break;
                case Char    : args[i + extraParam] = (char) peekInt(frame, argAt);  break;
                case Int     : args[i + extraParam] = peekInt(frame, argAt);         break;
                case Float   : args[i + extraParam] = peekFloat(frame, argAt);       break;
                case Long    : args[i + extraParam] = peekLong(frame, argAt);        break;
                case Double  : args[i + extraParam] = peekDouble(frame, argAt);      break;
                case Object  : args[i + extraParam] = peekAndReleaseObject(frame, argAt); break;
                default      : throw EspressoError.shouldNotReachHere();
            }
            // @formatter:on
            // Checkstyle: resume
            argAt -= kind.getSlotCount();
        }
        if (hasReceiver) {
            args[0] = peekAndReleaseObject(frame, argAt);
        }
        return args;
    }

    // Effort to prevent double copies. Erases sub-word primitive types.
    @ExplodeLoop
    public Object[] peekAndReleaseBasicArgumentsWithArray(VirtualFrame frame, int top, final Symbol<Type>[] signature, Object[] args, final int argCount, int start) {
        // Use basic types
        CompilerAsserts.partialEvaluationConstant(argCount);
        CompilerAsserts.partialEvaluationConstant(signature);

        int argAt = top - 1;
        for (int i = argCount - 1; i >= 0; --i) {
            JavaKind kind = Signatures.parameterKind(signature, i);
            // @formatter:off
            // Checkstyle: stop
            switch (kind) {
                case Boolean : // Fall through
                case Byte    : // Fall through
                case Short   : // Fall through
                case Char    : // Fall through
                case Int     : args[i + start] = peekInt(frame, argAt);    break;
                case Float   : args[i + start] = peekFloat(frame, argAt);  break;
                case Long    : args[i + start] = peekLong(frame, argAt);   break;
                case Double  : args[i + start] = peekDouble(frame, argAt); break;
                case Object  : args[i + start] = peekAndReleaseObject(frame, argAt); break;
                default      : throw EspressoError.shouldNotReachHere();
            }
            // @formatter:on
            // Checkstyle: resume
            argAt -= kind.getSlotCount();
        }
        return args;
    }

    /**
     * Puts a value in the operand stack. This method follows the JVM spec, where sub-word types (<
     * int) are always treated as int.
     *
     * Returns the number of used slots.
     *
     * @param value value to push
     * @param kind kind to push
     */
    public int putKind(VirtualFrame frame, int top, Object value, JavaKind kind) {
        // @formatter:off
        // Checkstyle: stop
        switch (kind) {
            case Boolean : putInt(frame, top, ((boolean) value) ? 1 : 0); break;
            case Byte    : putInt(frame, top, (byte) value);              break;
            case Short   : putInt(frame, top, (short) value);             break;
            case Char    : putInt(frame, top, (char) value);              break;
            case Int     : putInt(frame, top, (int) value);               break;
            case Float   : putFloat(frame, top, (float) value);           break;
            case Long    : putLong(frame, top, (long) value);             break;
            case Double  : putDouble(frame, top, (double) value);         break;
            case Object  : putObject(frame, top, (StaticObject)value);    break;
            case Void    : /* ignore */                                   break;
            default      : throw EspressoError.shouldNotReachHere();
        }
        // @formatter:on
        // Checkstyle: resume
        return kind.getSlotCount();
    }

    // internal
    private void putKindUnsafe1(VirtualFrame frame, int slot, Object value, JavaKind kind) {
        // @formatter:off
        // Checkstyle: stop
        switch (kind) {
            case Long    : frame.setLong(stackSlots[slot], (long) value); break;
            case Object  : putObjectOrReturnAddress(frame, slot, value);  break;
            default      : throw EspressoError.shouldNotReachHere();
        }
        // @formatter:on
        // Checkstyle: resume
    }

    public StaticObject peekReceiver(final VirtualFrame frame, int top, Method m) {
        assert !m.isStatic();
        int skipSlots = Signatures.slotsForParameters(m.getParsedSignature());
        StaticObject result = peekObject(frame, top - skipSlots - 1);
        assert result != null;
        return result;
    }

    @Override
    public int customNodeCount() {
        int codeSize = getMethod().getCodeSize();
        return 2 * codeSize + 1;
    }

    static final class InstrumentationSupport extends Node {

        @Children private final EspressoInstrumentableNode[] statementNodes;
        @Child private MapperBCI hookBCIToNodeIndex;

        InstrumentationSupport(Method method) {
            LineNumberTable table = method.getLineNumberTable();

            if (table != LineNumberTable.EMPTY) {
                LineNumberTable.Entry[] entries = table.getEntries();
                this.statementNodes = new EspressoInstrumentableNode[entries.length];
                this.hookBCIToNodeIndex = new MapperBCI(table);

                for (int i = 0; i < entries.length; i++) {
                    LineNumberTable.Entry entry = entries[i];
                    statementNodes[hookBCIToNodeIndex.initIndex(i, entry.getBCI())] = new EspressoStatementNode(entry.getBCI(), entry.getLineNumber());
                }
            } else {
                this.statementNodes = null;
                this.hookBCIToNodeIndex = null;
            }
        }

        /**
         * If transitioning between two statements, exits the current one, and enter the new one.
         */
        final void notifyStatement(VirtualFrame frame, int statementIndex, int nextStatementIndex) {
            CompilerAsserts.partialEvaluationConstant(statementIndex);
            CompilerAsserts.partialEvaluationConstant(nextStatementIndex);
            if (statementIndex == nextStatementIndex) {
                return;
            }
            exitAt(frame, statementIndex);
            enterAt(frame, nextStatementIndex);
        }

        final void notifyExceptionAt(VirtualFrame frame, Throwable t, int statementIndex) {
            EspressoInstrumentableNodeWrapper wrapperNode = getWrapperAt(statementIndex);
            if (wrapperNode == null) {
                return;
            }
            ProbeNode probeNode = wrapperNode.getProbeNode();
            probeNode.onReturnExceptionalOrUnwind(frame, t, false);
        }

        private void enterAt(VirtualFrame frame, int index) {
            EspressoInstrumentableNodeWrapper wrapperNode = getWrapperAt(index);
            if (wrapperNode == null) {
                return;
            }
            ProbeNode probeNode = wrapperNode.getProbeNode();
            try {
                probeNode.onEnter(frame);
            } catch (Throwable t) {
                Object result = probeNode.onReturnExceptionalOrUnwind(frame, t, false);
                if (result == ProbeNode.UNWIND_ACTION_REENTER) {
                    // TODO maybe support this by returning a new bci?
                    CompilerDirectives.transferToInterpreter();
                    throw new UnsupportedOperationException();
                } else if (result != null) {
                    // ignore result values;
                    // we are instrumentation statements only.
                    return;
                }
                throw t;
            }
        }

        private void exitAt(VirtualFrame frame, int index) {
            EspressoInstrumentableNodeWrapper wrapperNode = getWrapperAt(index);
            if (wrapperNode == null) {
                return;
            }
            ProbeNode probeNode = wrapperNode.getProbeNode();
            try {
                probeNode.onReturnValue(frame, StaticObject.NULL);
            } catch (Throwable t) {
                Object result = probeNode.onReturnExceptionalOrUnwind(frame, t, true);
                if (result == ProbeNode.UNWIND_ACTION_REENTER) {
                    // TODO maybe support this by returning a new bci?
                    CompilerDirectives.transferToInterpreter();
                    throw new UnsupportedOperationException();
                } else if (result != null) {
                    // ignore result values;
                    // we are instrumentation statements only.
                    return;
                }
                throw t;
            }
        }

        final int getStatementIndexAfterJump(int statementIndex, int curBCI, int targetBCI) {
            if (hookBCIToNodeIndex == null) {
                return 0;
            }
            return hookBCIToNodeIndex.lookup(statementIndex, curBCI, targetBCI);
        }

        final int getNextStatementIndex(int statementIndex, int nextBCI) {
            if (hookBCIToNodeIndex == null) {
                return 0;
            }
            return hookBCIToNodeIndex.checkNext(statementIndex, nextBCI);
        }

        private EspressoInstrumentableNodeWrapper getWrapperAt(int index) {
            if (statementNodes == null || index < 0) {
                return null;
            }
            EspressoInstrumentableNode node = statementNodes[index];
            if (!(node instanceof EspressoInstrumentableNodeWrapper)) {
                return null;
            }
            CompilerAsserts.partialEvaluationConstant(node);
            return ((EspressoInstrumentableNodeWrapper) node);
        }

    }

}<|MERGE_RESOLUTION|>--- conflicted
+++ resolved
@@ -354,11 +354,6 @@
         CompilerAsserts.neverPartOfCompilation();
         this.bs = new BytecodeStream(method.getCode());
         FrameSlot[] slots = frameDescriptor.getSlots().toArray(new FrameSlot[0]);
-<<<<<<< HEAD
-        this.locals = Arrays.copyOfRange(slots, 0, method.getMaxLocals());
-
-        this.stackSlots = Arrays.copyOfRange(slots, method.getMaxLocals(), method.getMaxLocals() + method.getMaxStackSize() + method.usesMonitors());
-=======
         BCIslot = slots[0];
         int startLocal = 1;
         int lastLocal = startLocal + method.getMaxLocals();
@@ -372,7 +367,7 @@
         } else {
             monitorSlot = null;
         }
->>>>>>> e0f6f5bb
+
         this.SOEinfo = getMethod().getSOEHandlerInfo();
     }
 
@@ -1224,15 +1219,10 @@
                         case INVOKEVIRTUAL: // fall through
                         case INVOKESPECIAL: // fall through
                         case INVOKESTATIC: // fall through
-<<<<<<< HEAD
-                        case INVOKEINTERFACE:
-                            top += quickenInvoke(frame, top, curBCI, curOpcode);
-                            break;
-=======
                         case INVOKEINTERFACE: 
                             setBCI(frame, curBCI);
-                            top += quickenInvoke(frame, top, curBCI, curOpcode); break;
->>>>>>> e0f6f5bb
+                            top += quickenInvoke(frame, top, curBCI, curOpcode);
+                            break;
 
                         case NEW:
                             putObject(frame, top, InterpreterToVM.newObject(resolveType(curOpcode, bs.readCPI(curBCI))));
@@ -1275,23 +1265,13 @@
                             CompilerAsserts.neverPartOfCompilation();
                             throw EspressoError.unimplemented(Bytecodes.nameOf(curOpcode) + " not supported.");
 
-<<<<<<< HEAD
-                        case INVOKEDYNAMIC:
-                            top += quickenInvokeDynamic(frame, top, curBCI, curOpcode);
-                            break;
-
-                        case QUICK:
-                            top += nodes[bs.readCPI(curBCI)].execute(frame);
-                            break;
-=======
                         case INVOKEDYNAMIC: 
                             setBCI(frame, curBCI);
                             top += quickenInvokeDynamic(frame, top, curBCI, curOpcode); break;
 
                         case QUICK: 
                             setBCI(frame, curBCI);
-                            top += nodes[bs.readCPI(curBCI)].invoke(frame, top); break;
->>>>>>> e0f6f5bb
+                            top += nodes[bs.readCPI(curBCI)].invoke(frame); break;
 
                         default:
                             CompilerAsserts.neverPartOfCompilation();
@@ -1856,7 +1836,7 @@
                 quick = injectQuick(curBCI, CheckCastNodeGen.create(typeToCheck, top, curBCI));
             }
         }
-        return quick.execute(frame) - Bytecodes.stackEffectOf(opCode);
+        return quick.invoke(frame) - Bytecodes.stackEffectOf(opCode);
     }
 
     private int quickenInstanceOf(final VirtualFrame frame, int top, int curBCI, int opCode) {
@@ -1872,7 +1852,7 @@
                 quick = injectQuick(curBCI, InstanceOfNodeGen.create(typeToCheck, top, curBCI));
             }
         }
-        return quick.execute(frame) - Bytecodes.stackEffectOf(opCode);
+        return quick.invoke(frame) - Bytecodes.stackEffectOf(opCode);
     }
 
     @SuppressWarnings("unused")
@@ -1897,7 +1877,7 @@
             }
         }
         // Perform the call outside of the lock.
-        return quick.execute(frame) - Bytecodes.stackEffectOf(opCode);
+        return quick.invoke(frame) - Bytecodes.stackEffectOf(opCode);
     }
 
     /**
@@ -1915,7 +1895,7 @@
             nodes[cpi] = nodes[cpi].replace(invoke);
         }
         // Perform the call outside of the lock.
-        return invoke.execute(frame);
+        return invoke.invoke(frame);
     }
 
     private QuickNode dispatchQuickened(int top, int curBCI, int opCode, Method _resolutionSeed, boolean allowFieldAccessInlining) {
@@ -2034,7 +2014,7 @@
         }
         if (quick != null) {
             // Do invocation outside of the lock.
-            return quick.execute(frame) - Bytecodes.stackEffectOf(opCode);
+            return quick.invoke(frame) - Bytecodes.stackEffectOf(opCode);
         }
 
         assert pool != null && inDy != null;
@@ -2101,7 +2081,7 @@
                 quick = injectQuick(curBCI, new InvokeDynamicCallSiteNode(memberName, unboxedAppendix, parsedInvokeSignature, meta, top, curBCI));
             }
         }
-        return quick.execute(frame) - Bytecodes.stackEffectOf(opCode);
+        return quick.invoke(frame) - Bytecodes.stackEffectOf(opCode);
     }
 
     public static StaticObject signatureToMethodType(Symbol<Type>[] signature, Klass declaringKlass, Meta meta) {
