--- conflicted
+++ resolved
@@ -2137,14 +2137,8 @@
             @Override
             public StaticObject apply(int value) {
                 // (String name, String type)
-<<<<<<< HEAD
                 return (StaticObject) sun_management_ManagementFactory_createMemoryManager.call(
-                                /* String name */ getMeta().toGuestString("foo"),
-                                /* String type */ StaticObject.NULL);
-=======
-                return (StaticObject) getMeta().sun_management_ManagementFactory_createMemoryManager.invokeDirect(null,
                                 /* String name */ getMeta().toGuestString("foo"));
->>>>>>> 424870da
             }
         });
     }
